<<<<<<< HEAD
## 4.2.0 (March 19, 2017)
---
### Major











### Features











### Bugfixes









=======
>>>>>>> 4ab747df
## 4.1.1 (February 20, 2017)
---
### Hotfix
- Restores spawning of GA aircraft at EDDT [#249](https://github.com/openscope/openscope/issues/249)
<<<<<<< HEAD
- Removes `https_only` from `static.json` and updates version number in `App.js` [#252](https://github.com/openscope/openscope/issues/252)
=======
>>>>>>> 4ab747df


## 4.1.0 (February 20, 2017)
---
### Major
- Removes GitHub Pages specific files and moves hosting out of GitHub Pages. [#154](https://github.com/openscope/openscope/issues/154)
- Updates build process to: [#230](https://github.com/openscope/openscope/issues/230)
    - minify css and javascript and output to `public` directory
    - minify airport json/geojson files and output to `public` directory
    - combine aircraft and airline json files into `aircraft.json` and `airline.json` and output them to the `public` directory
    - copy static assets (fonts and images) to `public` directory
    - introduce [Handlebars](https://www.npmjs.com/package/handlebars-layouts) templates and create `buildMarkup` build process
    - point the local server to the `public` directory`

### Features
- Makes sure the output for sid and star commands are always uppercase. [#109](https://github.com/openscope/openscope/issues/109)
- Marks all airports as works in progress [#179](https://github.com/openscope/openscope/issues/179)
- Changes deployment server from Express to Nginx [#166](https://github.com/openscope/openscope/issues/166)
- Adds javascript minification to build process [#163](https://github.com/openscope/openscope/issues/163)
    - adds copy task to public directory
    - translates `json_assembler.rb` to `jsonAssembler.js` and adds it to the build process.
- Corrects `icao` of the Boeing 767-400 and also updates the information to Eurocontrol data [#222](https://github.com/openscope/openscope/issues/222)
- Updates `app.json` to use correct buildpacks [#224](https://github.com/openscope/openscope/issues/224)
- Overhauls Munich - updates Munich to AIRAC 1702, adds STARs, and adds a realistic traffic flow. [#104](https://github.com/openscope/openscope/issues/104)
- Adds Tokyo Narita International Airport as per AIRAC 1702 [#103](https://github.com/openscope/openscope/pull/202)
- Fixes an instance of two runways called "34R" in Shanghai Pudong [#149](https://github.com/openscope/openscope/issues/149)

### Bugfixes
- Adds the required space between 'fh' and its argument in the tutorial [#201](https://github.com/openscope/openscope/issues/201)
- Updates airline json files to include `icao` key. Updates `AirlineCollection` and `AirlineModel` to handle variable casing of `icao`  [#195](https://github.com/openscope/openscope/issues/195)
- Adds a default position value to `SpawnPatternModel` so aircraft have, at least, a `[0, 0]` starting position [#207](https://github.com/openscope/openscope/issues/207)
- Ensures data block colored bars are all the same width (3px), regardless of callsign length [#210](https://github.com/openscope/openscope/issues/210)
- Adds missing `return` in `.generateFlightNumberWithAirlineModel()` that was needed to properly recurse back through the method in the case of a duplicate flight number. [#210](https://github.com/openscope/openscope/issues/210)
- Updates boolean logic in `App.updateViewControls()` which was evaluating an asynchronous property that, typically, had not finished loading. [#203](https://github.com/openscope/openscope/issues/203)
- Fixes internal fms error that was breaking the game when issuing holds over present position [#148](https://github.com/openscope/openscope/issues/148)


## 4.0.1 (January 29, 2017)
---
### Features
- Adds Openscope favicon [#170](https://github.com/openscope/openscope/issues/170)

### Bugfixes
- Removes `ALM` and `SVD` arrival patterns from 'EKCH' because there aren't enough fixes to support them [176](https://github.com/openscope/openscope/issues/176)
- Updates `entryPoint` and `exitPoint` to be pluralized as is the airport json standard [#177](https://github.com/openscope/openscope/issues/177)
- Adds `entryPoints` to `gcrr` star route definitions [#175](https://github.com/openscope/openscope/issues/175)
- Fixes arrival pattern that was using an array of fix names instead of a routeString. [#174](https://github.com/openscope/openscope/issues/174)
- Updates `wmkk` StandardRoute definition to include at least one fixname [#173](https://github.com/openscope/openscope/issues/173)


## 4.0.0 (January 26, 2017)
---
### Major
- Restructures `src` files into `client` and `server` folders. [#220](https://github.com/n8rzz/atc/issues/220)
- Updates Node to version 7.0.0 [#184](https://github.com/n8rzz/atc/issues/184)
- Moves aircraft command logic from `AircraftInstanceModel` to new `AircraftCommander` class [#181](https://github.com/n8rzz/atc/issues/181)
- Adds `spawnPatterns` to airport json and vastly simplifies aircraft creation. Work on this issue ended up resolving many other smaller issues listed below. [#243](https://github.com/n8rzz/atc/issues/243)
  - Restructure `Airport.departures` to utilize routes [#229](https://github.com/n8rzz/atc/issues/229)
  - Abstract inline fix object out of ArrivalBase [#56](https://github.com/n8rzz/atc/issues/56)
  - Simplify creation of arrival aircraft [#27](https://github.com/n8rzz/atc/issues/27)
  - Include airline id in airline json [#242](https://github.com/n8rzz/atc/issues/242)
  - Create SpawnCollection, SpawnModel and SpawnScheduler classes [#235](https://github.com/n8rzz/atc/issues/235)
  - Circular reference in airportModel.departures.airport [#28](https://github.com/n8rzz/atc/issues/28)
  - Circular reference in airportModel.departures.airport [#28](https://github.com/n8rzz/atc/issues/28)

### Minor
- Changes `AircraftStripView` text outputs to be all uppercase [#193](https://github.com/n8rzz/atc/issues/193)
- Ensures proper removal of all `AircraftConflict` instances involving an aircraft that has been removed from the simulation [#133](https://github.com/n8rzz/atc/issues/133)
    - Originally reported under [zlsa#734](https://github.com/zlsa/atc/issues/734)
- Changes the names from having the flags in their name by adding WIP variable to the `AIRPORT_LOAD_LIST` in `airportLoadList` [#205](https://github.com/n8rzz/atc/issues/205)
- Fixes white space in that is displayed from the `AircraftInstanceModel` [#192](https://github.com/n8rzz/atc/issues/192)
- Adds cache to travis build [#233](https://github.com/n8rzz/atc/issues/233)

### Bugfixes
- Resets current indicies when issuing a new star to an arriving aircraft [#104](https://github.com/n8rzz/atc/issues/104) & [#237](https://github.com/n8rzz/atc/issues/237)
    - Originally reported under [zlsa#730](https://github.com/zlsa/atc/issues/730) & [zlsa#768](https://github.com/zlsa/atc/issues/768)


## 3.2.1 (January 2, 2017)
---
### Bugfixes
- Restores behavior of aircraft flying present heading after completing all legs in their flightplan [#206](https://github.com/n8rzz/atc/issues/206)
    - Originally reported in [zlsa#767](https://github.com/zlsa/atc/issues/767)
- Fix wrongful removal of departures from runway queues when arrivals land [#241](https://github.com/n8rzz/atc/issues/241)
    - Originally reported in [zlsa#770](https://github.com/zlsa/atc/issues/770)
- Fix erroneous voice readbacks for altitude command [#240](https://github.com/n8rzz/atc/issues/240)
    - Originally reported in [zlsa#769](https://github.com/zlsa/atc/issues/769)
- Fixes behavior of AircraftConflict in various ways, particularly with removal after deletion of aircraft [#133](https://github.com/n8rzz/atc/issues/133)
    - Originally reported in [zlsa#734](https://github.com/zlsa/atc/issues/734)


## 3.2.0 (December 20, 2016)
---
### Major
* Integrates `sidCollection` and `starCollection` with `RouteModel` within `AircraftInstanceModel` [#53](https://github.com/n8rzz/atc/issues/53)
    - Creates getters for `currentLeg` and `currentWaypoint`
    - Abstracts restrictions logic to live within `Waypoint`
    - Consolidates `runSID()` and `climbViaSid()` logic
- Deprecates `sid` and `star` properties of the `AirportModel` in favor of `sidCollection` and `starCollection` [#54](https://github.com/n8rzz/atc/issues/54)
- Adds [Express](expressjs.com) server to serve static assets and add [travis](travis-ci.org) config file for travis continuous integration [#169](https://github.com/n8rzz/atc/issues/169)
- Rewrites the CommandParser from the ground up [#114](https://github.com/n8rzz/atc/issues/114)
- Removes `Pegjs` and references completing switch to new CommandParser [#216](https://github.com/n8rzz/atc/issues/216)

### Minor
- Implements `modelSourceFactory` and `modelSourcePool` [#77](https://github.com/n8rzz/atc/issues/77)
- Refactors `canvasController.canvas_draw_sids` method to use `airport.sidCollection` instead of `airport.sid` [#144](https://github.com/n8rzz/atc/issues/144)
- Moves properties shared by all `Arrival` types up to `ArrivalBase` [#55](https://github.com/n8rzz/atc/issues/55)
- Removes `$.each()` from `AirportModel` in favor of `_forEach()` and uses `_get()` inside `AircraftModel.parse()` instead of if statements [#52](https://github.com/n8rzz/atc/issues/52)
- Moves creation of Legs and Waypoints to constants instead of as method arguments [#135](https://github.com/n8rzz/atc/issues/135)
- Moves `.parseCoordinate()` out of `PositionModel` and into `unitConverters` [#17](https://github.com/n8rzz/atc/issues/17)
- Moves flight management system files to `FlightManagementSystem` folder [#128](https://github.com/n8rzz/atc/issues/128)
- Adds `RouteModel` to `AircraftInstanceModel.runSTAR` for easier handling of a route string [#163](https://github.com/n8rzz/atc/issues/163)
- Adds static `calculatePosition` method to `PositionModel` and abstracts common functions [#159](https://github.com/n8rzz/atc/issues/159)
- Replaces active airport icao in view with a zulu time clock [#135](https://github.com/n8rzz/atc/issues/135)
- Consolidates test fixtures in fixtures directory [#167](https://github.com/n8rzz/atc/issues/167)
* Addresses issue with video maps being drawn incorrectly. [#176](https://github.com/n8rzz/atc/issues/176)
    - Updates `PositionModel` to run all calculations through the static `.calculatePosition()` method and vastly simplifies internal logic.
- Refactors the the function names in `FixCollection` to better fit their function. `init()` to `addItems()` and `destroy()` to `removeItems()` [#186] (https://github.com/n8rzz/atc/issues/186)
- Adds gulp-cli and adds [tools readme](tools/README.md) link to gulp issues with Windows [#194](https://github.com/n8rzz/atc/issues/194)
- Changes `routeString` to `routeCode` in `RouteModel` and moves `.toUpperCase()` from the getter to `.init()` [#188] (https://github.com/n8rzz/atc/issues/188)
- Updates `StandardRouteModel` to throw when entry/exit point doesn't exist within a collection and updates `.setDepartureRunway()` to send the `routeCode` to `Leg` on instantiation [#175](https://github.com/n8rzz/atc/issues/175)
- Prevents collision detection for aircraft that are outside of our airspace [#134](https://github.com/n8rzz/atc/issues/134)
    - Originally reported under [#736](https://github.com/zlsa/atc/issues/736)
- Escape clears commands but not callsign if commands are present [#211] (https://github.com/n8rzz/atc/issues/211)
    - Originally reported under [#763](https://github.com/zlsa/atc/issues/763)

### Bugfixes
- Moves `_comment` blocks in airport json file to be within object the are describing [#145](https://github.com/n8rzz/atc/issues/145)
- Streamlines flight number generation and adds new method to add new callsigns to the existing list [#151](https://github.com/n8rzz/atc/issues/151)
- Adds `_isNumber` check instead of `!magneticNorth` inside `PositionModel.calculatePosition()` and the `AirspaceModel` constructor. [#182](https://github.com/n8rzz/atc/issues/182)
    - Originally reported under [#754](https://github.com/zlsa/atc/issues/754)
- Adds additional handling to `StandardRouteModel._buildEntryAndExitCollections` to handle case where `entryPoints` and `exitPoints` don't exist in the `airport.sids` definition [#196](https://github.com/n8rzz/atc/issues/196)
    - Originally reported under [#760](https://github.com/zlsa/atc/issues/760)
- Ensures proper removal of aircraft from the runway queue(s) when that aircraft has been deleted. [#132](https://github.com/n8rzz/atc/issues/132)
    - Originally reported under [#706](https://github.com/zlsa/atc/issues/706)


## 3.1.0 (November 20, 2016)
---
### Major
- Adds `FixModel` and static class `FixCollection` for reasoning about airport fixes [#18](https://github.com/n8rzz/atc/issues/18)
- Adds `StandardRoute` classes reasoning about SIDs and STARs [#19](https://github.com/n8rzz/atc/issues/19)
- Moves `airlineController` and `aircraftController` to instantiate from within `airportController` instead from `App` [#82](https://github.com/n8rzz/atc/issues/82)
- Enable airport load without bundling and moves `airportLoadList.js` out of the `src` folder [#88](https://github.com/n8rzz/atc/issues/88)
- Updates score calculations and how they are recorded [#96](https://github.com/n8rzz/atc/issues/96)

### Minor
- Correct casing for Arrival and Departure factories [#41](https://github.com/n8rzz/atc/issues/41)
- Rename `AreaModel` to `AirspaceModel` [#36](https://github.com/n8rzz/atc/issues/36)
- Changes `StandardRoute` property name `icao` to `identifier` [#57](https://github.com/n8rzz/atc/issues/57)
- Introduce early exit for airport load when airport data is not complete [#44](https://github.com/n8rzz/atc/issues/44)
- Adds [git-flow](tools/documentation/git-flow-process.md) strategy document [#60](https://github.com/n8rzz/atc/issues/60)
- Adds `BaseModel` [#100](https://github.com/n8rzz/atc/issues/100)
- Adds `BaseCollection` [#101](https://github.com/n8rzz/atc/issues/101)

### Bugfixes
- WMKK has misnamed star name [#45](https://github.com/n8rzz/atc/issues/45)
- Updates spelling in `.convertMinutesToSeconds[)` [#58](https://github.com/n8rzz/atc/issues/58)
- Future aircraft path, when on ILS, wrong width [#75](https://github.com/n8rzz/atc/issues/75)
- `areas` is undefined in `AirportModel` [#90](https://github.com/n8rzz/atc/issues/90)
- `FixCollection.init()` does not clear current `_items` if any exist [#91](https://github.com/n8rzz/atc/issues/91)
- Aircraft strips show arrival airport in uppercase [#108](https://github.com/n8rzz/atc/issues/108)
- Updates `FixCollection.findFixByName()` to accept upper, mixed, or lower case fix name [#109](https://github.com/n8rzz/atc/issues/109)
- Switching to a previously loaded airport does not clear previous airport fixes [#115](https://github.com/n8rzz/atc/issues/115)
- Fixes `parseElevation()` so that it does not return NaN when it is given the string `'Infinity'` [#191] (https://github.com/n8rzz/atc/issues/191)
    - Originally reported under [#756](https://github.com/zlsa/atc/issues/756)<|MERGE_RESOLUTION|>--- conflicted
+++ resolved
@@ -1,4 +1,3 @@
-<<<<<<< HEAD
 ## 4.2.0 (March 19, 2017)
 ---
 ### Major
@@ -35,16 +34,12 @@
 
 
 
-=======
->>>>>>> 4ab747df
+
 ## 4.1.1 (February 20, 2017)
 ---
 ### Hotfix
 - Restores spawning of GA aircraft at EDDT [#249](https://github.com/openscope/openscope/issues/249)
-<<<<<<< HEAD
 - Removes `https_only` from `static.json` and updates version number in `App.js` [#252](https://github.com/openscope/openscope/issues/252)
-=======
->>>>>>> 4ab747df
 
 
 ## 4.1.0 (February 20, 2017)
