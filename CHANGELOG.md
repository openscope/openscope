<<<<<<< HEAD
## 4.2.0 (March 19, 2017)
---
### Major











### Features











### Bugfixes









=======
## 4.1.2 (February 20, 2017)
---
### Hotfix
- Updates `static.json` to not use ssl [#252](https://github.com/openscope/openscope/issues/252)


## 4.1.1 (February 20, 2017)
---
### Hotfix
- Restores spawning of GA aircraft at EDDT [#249](https://github.com/openscope/openscope/issues/249)
>>>>>>> 851d5581


## 4.1.0 (February 20, 2017)
---
### Major
- Removes GitHub Pages specific files and moves hosting out of GitHub Pages. [#154](https://github.com/openscope/openscope/issues/154)
- Updates build process to: [#230](https://github.com/openscope/openscope/issues/230)
    - minify css and javascript and output to `public` directory
    - minify airport json/geojson files and output to `public` directory
    - combine aircraft and airline json files into `aircraft.json` and `airline.json` and output them to the `public` directory
    - copy static assets (fonts and images) to `public` directory
    - introduce [Handlebars](https://www.npmjs.com/package/handlebars-layouts) templates and create `buildMarkup` build process
    - point the local server to the `public` directory`

### Features
- Makes sure the output for sid and star commands are always uppercase. [#109](https://github.com/openscope/openscope/issues/109)
- Marks all airports as works in progress [#179](https://github.com/openscope/openscope/issues/179)
- Changes deployment server from Express to Nginx [#166](https://github.com/openscope/openscope/issues/166)
- Adds javascript minification to build process [#163](https://github.com/openscope/openscope/issues/163)
    - adds copy task to public directory
    - translates `json_assembler.rb` to `jsonAssembler.js` and adds it to the build process.
- Corrects `icao` of the Boeing 767-400 and also updates the information to Eurocontrol data [#222](https://github.com/openscope/openscope/issues/222)
- Updates `app.json` to use correct buildpacks [#224](https://github.com/openscope/openscope/issues/224)
- Overhauls Munich - updates Munich to AIRAC 1702, adds STARs, and adds a realistic traffic flow. [#104](https://github.com/openscope/openscope/issues/104)
- Adds Tokyo Narita International Airport as per AIRAC 1702 [#103](https://github.com/openscope/openscope/pull/202)
- Fixes an instance of two runways called "34R" in Shanghai Pudong [#149](https://github.com/openscope/openscope/issues/149)

### Bugfixes
- Adds the required space between 'fh' and its argument in the tutorial [#201](https://github.com/openscope/openscope/issues/201)
- Updates airline json files to include `icao` key. Updates `AirlineCollection` and `AirlineModel` to handle variable casing of `icao`  [#195](https://github.com/openscope/openscope/issues/195)
- Adds a default position value to `SpawnPatternModel` so aircraft have, at least, a `[0, 0]` starting position [#207](https://github.com/openscope/openscope/issues/207)
- Ensures data block colored bars are all the same width (3px), regardless of callsign length [#210](https://github.com/openscope/openscope/issues/210)
- Adds missing `return` in `.generateFlightNumberWithAirlineModel()` that was needed to properly recurse back through the method in the case of a duplicate flight number. [#210](https://github.com/openscope/openscope/issues/210)
- Updates boolean logic in `App.updateViewControls()` which was evaluating an asynchronous property that, typically, had not finished loading. [#203](https://github.com/openscope/openscope/issues/203)
- Fixes internal fms error that was breaking the game when issuing holds over present position [#148](https://github.com/openscope/openscope/issues/148)


## 4.0.1 (January 29, 2017)
---
### Features
- Adds Openscope favicon [#170](https://github.com/openscope/openscope/issues/170)

### Bugfixes
- Removes `ALM` and `SVD` arrival patterns from 'EKCH' because there aren't enough fixes to support them [176](https://github.com/openscope/openscope/issues/176)
- Updates `entryPoint` and `exitPoint` to be pluralized as is the airport json standard [#177](https://github.com/openscope/openscope/issues/177)
- Adds `entryPoints` to `gcrr` star route definitions [#175](https://github.com/openscope/openscope/issues/175)
- Fixes arrival pattern that was using an array of fix names instead of a routeString. [#174](https://github.com/openscope/openscope/issues/174)
- Updates `wmkk` StandardRoute definition to include at least one fixname [#173](https://github.com/openscope/openscope/issues/173)


## 4.0.0 (January 26, 2017)
---
### Major
- Restructures `src` files into `client` and `server` folders. [#220](https://github.com/n8rzz/atc/issues/220)
- Updates Node to version 7.0.0 [#184](https://github.com/n8rzz/atc/issues/184)
- Moves aircraft command logic from `AircraftInstanceModel` to new `AircraftCommander` class [#181](https://github.com/n8rzz/atc/issues/181)
- Adds `spawnPatterns` to airport json and vastly simplifies aircraft creation. Work on this issue ended up resolving many other smaller issues listed below. [#243](https://github.com/n8rzz/atc/issues/243)
  - Restructure `Airport.departures` to utilize routes [#229](https://github.com/n8rzz/atc/issues/229)
  - Abstract inline fix object out of ArrivalBase [#56](https://github.com/n8rzz/atc/issues/56)
  - Simplify creation of arrival aircraft [#27](https://github.com/n8rzz/atc/issues/27)
  - Include airline id in airline json [#242](https://github.com/n8rzz/atc/issues/242)
  - Create SpawnCollection, SpawnModel and SpawnScheduler classes [#235](https://github.com/n8rzz/atc/issues/235)
  - Circular reference in airportModel.departures.airport [#28](https://github.com/n8rzz/atc/issues/28)
  - Circular reference in airportModel.departures.airport [#28](https://github.com/n8rzz/atc/issues/28)

### Minor
- Changes `AircraftStripView` text outputs to be all uppercase [#193](https://github.com/n8rzz/atc/issues/193)
- Ensures proper removal of all `AircraftConflict` instances involving an aircraft that has been removed from the simulation [#133](https://github.com/n8rzz/atc/issues/133)
    - Originally reported under [zlsa#734](https://github.com/zlsa/atc/issues/734)
- Changes the names from having the flags in their name by adding WIP variable to the `AIRPORT_LOAD_LIST` in `airportLoadList` [#205](https://github.com/n8rzz/atc/issues/205)
- Fixes white space in that is displayed from the `AircraftInstanceModel` [#192](https://github.com/n8rzz/atc/issues/192)
- Adds cache to travis build [#233](https://github.com/n8rzz/atc/issues/233)

### Bugfixes
- Resets current indicies when issuing a new star to an arriving aircraft [#104](https://github.com/n8rzz/atc/issues/104) & [#237](https://github.com/n8rzz/atc/issues/237)
    - Originally reported under [zlsa#730](https://github.com/zlsa/atc/issues/730) & [zlsa#768](https://github.com/zlsa/atc/issues/768)


## 3.2.1 (January 2, 2017)
---
### Bugfixes
- Restores behavior of aircraft flying present heading after completing all legs in their flightplan [#206](https://github.com/n8rzz/atc/issues/206)
    - Originally reported in [zlsa#767](https://github.com/zlsa/atc/issues/767)
- Fix wrongful removal of departures from runway queues when arrivals land [#241](https://github.com/n8rzz/atc/issues/241)
    - Originally reported in [zlsa#770](https://github.com/zlsa/atc/issues/770)
- Fix erroneous voice readbacks for altitude command [#240](https://github.com/n8rzz/atc/issues/240)
    - Originally reported in [zlsa#769](https://github.com/zlsa/atc/issues/769)
- Fixes behavior of AircraftConflict in various ways, particularly with removal after deletion of aircraft [#133](https://github.com/n8rzz/atc/issues/133)
    - Originally reported in [zlsa#734](https://github.com/zlsa/atc/issues/734)


## 3.2.0 (December 20, 2016)
---
### Major
* Integrates `sidCollection` and `starCollection` with `RouteModel` within `AircraftInstanceModel` [#53](https://github.com/n8rzz/atc/issues/53)
    - Creates getters for `currentLeg` and `currentWaypoint`
    - Abstracts restrictions logic to live within `Waypoint`
    - Consolidates `runSID()` and `climbViaSid()` logic
- Deprecates `sid` and `star` properties of the `AirportModel` in favor of `sidCollection` and `starCollection` [#54](https://github.com/n8rzz/atc/issues/54)
- Adds [Express](expressjs.com) server to serve static assets and add [travis](travis-ci.org) config file for travis continuous integration [#169](https://github.com/n8rzz/atc/issues/169)
- Rewrites the CommandParser from the ground up [#114](https://github.com/n8rzz/atc/issues/114)
- Removes `Pegjs` and references completing switch to new CommandParser [#216](https://github.com/n8rzz/atc/issues/216)

### Minor
- Implements `modelSourceFactory` and `modelSourcePool` [#77](https://github.com/n8rzz/atc/issues/77)
- Refactors `canvasController.canvas_draw_sids` method to use `airport.sidCollection` instead of `airport.sid` [#144](https://github.com/n8rzz/atc/issues/144)
- Moves properties shared by all `Arrival` types up to `ArrivalBase` [#55](https://github.com/n8rzz/atc/issues/55)
- Removes `$.each()` from `AirportModel` in favor of `_forEach()` and uses `_get()` inside `AircraftModel.parse()` instead of if statements [#52](https://github.com/n8rzz/atc/issues/52)
- Moves creation of Legs and Waypoints to constants instead of as method arguments [#135](https://github.com/n8rzz/atc/issues/135)
- Moves `.parseCoordinate()` out of `PositionModel` and into `unitConverters` [#17](https://github.com/n8rzz/atc/issues/17)
- Moves flight management system files to `FlightManagementSystem` folder [#128](https://github.com/n8rzz/atc/issues/128)
- Adds `RouteModel` to `AircraftInstanceModel.runSTAR` for easier handling of a route string [#163](https://github.com/n8rzz/atc/issues/163)
- Adds static `calculatePosition` method to `PositionModel` and abstracts common functions [#159](https://github.com/n8rzz/atc/issues/159)
- Replaces active airport icao in view with a zulu time clock [#135](https://github.com/n8rzz/atc/issues/135)
- Consolidates test fixtures in fixtures directory [#167](https://github.com/n8rzz/atc/issues/167)
* Addresses issue with video maps being drawn incorrectly. [#176](https://github.com/n8rzz/atc/issues/176)
    - Updates `PositionModel` to run all calculations through the static `.calculatePosition()` method and vastly simplifies internal logic.
- Refactors the the function names in `FixCollection` to better fit their function. `init()` to `addItems()` and `destroy()` to `removeItems()` [#186] (https://github.com/n8rzz/atc/issues/186)
- Adds gulp-cli and adds [tools readme](tools/README.md) link to gulp issues with Windows [#194](https://github.com/n8rzz/atc/issues/194)
- Changes `routeString` to `routeCode` in `RouteModel` and moves `.toUpperCase()` from the getter to `.init()` [#188] (https://github.com/n8rzz/atc/issues/188)
- Updates `StandardRouteModel` to throw when entry/exit point doesn't exist within a collection and updates `.setDepartureRunway()` to send the `routeCode` to `Leg` on instantiation [#175](https://github.com/n8rzz/atc/issues/175)
- Prevents collision detection for aircraft that are outside of our airspace [#134](https://github.com/n8rzz/atc/issues/134)
    - Originally reported under [#736](https://github.com/zlsa/atc/issues/736)
- Escape clears commands but not callsign if commands are present [#211] (https://github.com/n8rzz/atc/issues/211)
    - Originally reported under [#763](https://github.com/zlsa/atc/issues/763)

### Bugfixes
- Moves `_comment` blocks in airport json file to be within object the are describing [#145](https://github.com/n8rzz/atc/issues/145)
- Streamlines flight number generation and adds new method to add new callsigns to the existing list [#151](https://github.com/n8rzz/atc/issues/151)
- Adds `_isNumber` check instead of `!magneticNorth` inside `PositionModel.calculatePosition()` and the `AirspaceModel` constructor. [#182](https://github.com/n8rzz/atc/issues/182)
    - Originally reported under [#754](https://github.com/zlsa/atc/issues/754)
- Adds additional handling to `StandardRouteModel._buildEntryAndExitCollections` to handle case where `entryPoints` and `exitPoints` don't exist in the `airport.sids` definition [#196](https://github.com/n8rzz/atc/issues/196)
    - Originally reported under [#760](https://github.com/zlsa/atc/issues/760)
- Ensures proper removal of aircraft from the runway queue(s) when that aircraft has been deleted. [#132](https://github.com/n8rzz/atc/issues/132)
    - Originally reported under [#706](https://github.com/zlsa/atc/issues/706)


## 3.1.0 (November 20, 2016)
---
### Major
- Adds `FixModel` and static class `FixCollection` for reasoning about airport fixes [#18](https://github.com/n8rzz/atc/issues/18)
- Adds `StandardRoute` classes reasoning about SIDs and STARs [#19](https://github.com/n8rzz/atc/issues/19)
- Moves `airlineController` and `aircraftController` to instantiate from within `airportController` instead from `App` [#82](https://github.com/n8rzz/atc/issues/82)
- Enable airport load without bundling and moves `airportLoadList.js` out of the `src` folder [#88](https://github.com/n8rzz/atc/issues/88)
- Updates score calculations and how they are recorded [#96](https://github.com/n8rzz/atc/issues/96)

### Minor
- Correct casing for Arrival and Departure factories [#41](https://github.com/n8rzz/atc/issues/41)
- Rename `AreaModel` to `AirspaceModel` [#36](https://github.com/n8rzz/atc/issues/36)
- Changes `StandardRoute` property name `icao` to `identifier` [#57](https://github.com/n8rzz/atc/issues/57)
- Introduce early exit for airport load when airport data is not complete [#44](https://github.com/n8rzz/atc/issues/44)
- Adds [git-flow](tools/documentation/git-flow-process.md) strategy document [#60](https://github.com/n8rzz/atc/issues/60)
- Adds `BaseModel` [#100](https://github.com/n8rzz/atc/issues/100)
- Adds `BaseCollection` [#101](https://github.com/n8rzz/atc/issues/101)

### Bugfixes
- WMKK has misnamed star name [#45](https://github.com/n8rzz/atc/issues/45)
- Updates spelling in `.convertMinutesToSeconds[)` [#58](https://github.com/n8rzz/atc/issues/58)
- Future aircraft path, when on ILS, wrong width [#75](https://github.com/n8rzz/atc/issues/75)
- `areas` is undefined in `AirportModel` [#90](https://github.com/n8rzz/atc/issues/90)
- `FixCollection.init()` does not clear current `_items` if any exist [#91](https://github.com/n8rzz/atc/issues/91)
- Aircraft strips show arrival airport in uppercase [#108](https://github.com/n8rzz/atc/issues/108)
- Updates `FixCollection.findFixByName()` to accept upper, mixed, or lower case fix name [#109](https://github.com/n8rzz/atc/issues/109)
- Switching to a previously loaded airport does not clear previous airport fixes [#115](https://github.com/n8rzz/atc/issues/115)
- Fixes `parseElevation()` so that it does not return NaN when it is given the string `'Infinity'` [#191] (https://github.com/n8rzz/atc/issues/191)
    - Originally reported under [#756](https://github.com/zlsa/atc/issues/756)<|MERGE_RESOLUTION|>--- conflicted
+++ resolved
@@ -1,4 +1,3 @@
-<<<<<<< HEAD
 ## 4.2.0 (March 19, 2017)
 ---
 ### Major
@@ -35,7 +34,7 @@
 
 
 
-=======
+
 ## 4.1.2 (February 20, 2017)
 ---
 ### Hotfix
@@ -46,7 +45,6 @@
 ---
 ### Hotfix
 - Restores spawning of GA aircraft at EDDT [#249](https://github.com/openscope/openscope/issues/249)
->>>>>>> 851d5581
 
 
 ## 4.1.0 (February 20, 2017)
