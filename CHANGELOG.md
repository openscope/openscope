<<<<<<< HEAD
# 6.18.0 (June 1, 2020)
### New Features
- <a href="https://github.com/openscope/openscope/issues/1568" target="_blank">#1568</a> - Add command reference and slack links to help menu

### Bugfixes

### Enhancements & Refactors
=======
# 6.17.1 (May 21, 2020)
### Hotfixes
- <a href="https://github.com/openscope/openscope/issues/1573" target="_blank">#1573</a> - Add missing waypoints from KJFK to fix crash
>>>>>>> 3e1f5344

# 6.17.0 (May 1, 2020)
### New Features
- <a href="https://github.com/openscope/openscope/issues/1523" target="_blank">#1523</a> - Introduce Venice Marco Polo Airport (LIPZ) and Volotea airline (VOE)
- <a href="https://github.com/openscope/openscope/issues/1563" target="_blank">#1563</a> - Add Cork Airport (EICK)

### Enhancements & Refactors
- <a href="https://github.com/openscope/openscope/issues/1534" target="_blank">#1534</a> - Reintroduce Los Angeles International Airport (KLAX)
- <a href="https://github.com/openscope/openscope/issues/1537" target="_blank">#1537</a> - Make KJFK traffic more realistic
- <a href="https://github.com/openscope/openscope/issues/1543" target="_blank">#1543</a> - Remove BEE/TCX airlines
- <a href="https://github.com/openscope/openscope/issues/1551" target="_blank">#1551</a> - Add missing waypoint CORDS at KJFK
- <a href="https://github.com/openscope/openscope/issues/1271" target="_blank">#1271</a> - Update the tutorial

# 6.16.0 (March 1, 2020)
### New Features
- <a href="https://github.com/openscope/openscope/issues/1526" target="_blank">#1526</a> - Introduce Montevideo Carrasco Airport (SUMU)

### Bugfixes
- <a href="https://github.com/openscope/openscope/issues/1389" target="_blank">#1389</a> - Prevent unfair penalty at KDCA on IRONS7 arrivals by deactivating R6601B/C
- <a href="https://github.com/openscope/openscope/issues/1218" target="_blank">#1218</a> - Ensure proper removal of aircraft who collide with terrain/traffic
- <a href="https://github.com/openscope/openscope/issues/1513" target="_blank">#1513</a> - Add missing fleets to AFR/LDM airlines that were crashing EDDM/EIDW
- <a href="https://github.com/openscope/openscope/issues/1398" target="_blank">#1398</a> - Fix go-arounds from aircraft with low descent rates

### Enhancements & Refactors
- <a href="https://github.com/openscope/openscope/issues/1486" target="_blank">#1486</a> - Update AFL airline
- <a href="https://github.com/openscope/openscope/issues/1507" target="_blank">#1507</a> - Fix broken link in aircraft commands documentation
- <a href="https://github.com/openscope/openscope/issues/1022" target="_blank">#1022</a> - Reintroduce Munich Airport (EDDM)
- <a href="https://github.com/openscope/openscope/issues/1387" target="_blank">#1387</a> - Update LOWW to AIRAC 1908
- <a href="https://github.com/openscope/openscope/issues/1499" target="_blank">#1499</a> - Reintroduce Ministro Pistarini Airport (SAEZ)
- <a href="https://github.com/openscope/openscope/issues/1503" target="_blank">#1503</a> - Reintroduce Dublin Airport (EIDW)
- <a href="https://github.com/openscope/openscope/issues/1471" target="_blank">#1471</a> - Change all airport guide links to open in new tab
- <a href="https://github.com/openscope/openscope/issues/1514" target="_blank">#1514</a> - Reintroduce Malvinas Argentinas Ushuaia Airport (SAWH)
- <a href="https://github.com/openscope/openscope/issues/1381" target="_blank">#1381</a> -  Change all airport names in airport loadList to the official English name according to Jeppesen charts
- <a href="https://github.com/openscope/openscope/issues/242" target="_blank">#242</a> - Update KJFK to AIRAC 2002
- <a href="https://github.com/openscope/openscope/issues/1528" target="_blank">#1528</a> - Remove heavies from KDCA
- <a href="https://github.com/openscope/openscope/issues/1525" target="_blank">#1525</a> - Reintroduce Mendoza El Plumerillo Airport (SAME)
- <a href="https://github.com/openscope/openscope/issues/1517" target="_blank">#1517</a> - Reintroduce Princess Juliana Airport (TNCM)


# 6.15.1 (December 2, 2019)
### Hotfixes
- <a href="https://github.com/openscope/openscope/issues/1480" target="_blank">#1480</a> - Ensure settings menu appears above flight strip bay


# 6.15.0 (December 1, 2019)
### New Features
- <a href="https://github.com/openscope/openscope/issues/1105" target="_blank">#1105</a> - Add in-sim Airport Guide accessible via footer button
- <a href="https://github.com/openscope/openscope/issues/1191" target="_blank">#1191</a> - Consolidate command bar buttons
- <a href="https://github.com/openscope/openscope/issues/45" target="_blank">#45</a> - Add range/bearing measurement tool via Control button

### Bugfixes
- <a href="https://github.com/openscope/openscope/issues/1456" target="_blank">#1456</a> - Only allow headings between 001 and 360
- <a href="https://github.com/openscope/openscope/issues/1474" target="_blank">#1474</a> - Fix crash at KAUS from missing FDX fleet
- <a href="https://github.com/openscope/openscope/issues/1476" target="_blank">#1476</a> - Fix missing terrain at KSTL

### Enhancements & Refactors
- <a href="https://github.com/openscope/openscope/issues/1451" target="_blank">#1451</a> - Add ability to specify the radial with the `hold` command
- <a href="https://github.com/openscope/openscope/issues/1458" target="_blank">#1458</a> - Add support for holding patterns with distance-based legs
- <a href="https://github.com/openscope/openscope/issues/1431" target="_blank">#1431</a> - Expand capabilities for predefined holding patterns in airport files
- <a href="https://github.com/openscope/openscope/issues/1402" target="_blank">#1402</a> - Prevent assignment of reserved/nondiscrete beacon codes
- <a href="https://github.com/openscope/openscope/issues/1472" target="_blank">#1472</a> - Add water polygons to airport terrain files


# 6.14.2 (October 17, 2019)
### Hotfixes
- [#1463](https://github.com/openscope/openscope/issues/1463) - Fix travis build notifications
- [#1453](https://github.com/openscope/openscope/issues/1453) - Fix EINN video maps format which was causing sim to crash


# 6.14.0 (October 1, 2019)
### New Features
- [#1436](https://github.com/openscope/openscope/issues/1436) - Add support for multiple video maps (no toggling yet)
- [#420](https://github.com/openscope/openscope/issues/420) - Include water in terrain files

### Bugfixes
- [#1418](https://github.com/openscope/openscope/issues/1418) - Fix error from EDDF spawn pattern
- [#1395](https://github.com/openscope/openscope/issues/1395) - Fix aircraft's wind correction angle math (which was causing go-arounds)
- [#1420](https://github.com/openscope/openscope/issues/1420) - Spawn pre-spawned aircraft on correct heading instead of 360 heading
- [#1432](https://github.com/openscope/openscope/issues/1432) - Prevent aircraft from leaving their holding patterns
- [#1440](https://github.com/openscope/openscope/issues/1440) - Add missing "b738"-fleet to TUI Airways
- [#23](https://github.com/openscope/openscope/issues/23) - Ensure focus remains on the text input box in MS Edge
- [#1448](https://github.com/openscope/openscope/issues/1448) - Lower spawn altitudes of KSFO arrivals so can comply with STAR restrictions
- [#1446](https://github.com/openscope/openscope/issues/1446) - Ensure `sh`/`sah` commands return headings within 001-360

### Enhancements & Refactors
- [#1410](https://github.com/openscope/openscope/issues/1410) - Restore functionality of local server from `npm run start`
- [#1387](https://github.com/openscope/openscope/issues/1387) - Update EDDF to AIRAC 1906
- [#1327](https://github.com/openscope/openscope/issues/1327) - Airport Revival: San Francisco International Airport
- [#1390](https://github.com/openscope/openscope/issues/1390) - Update KAUS to AIRAC 1909
- [#1231](https://github.com/openscope/openscope/issues/1231) - Draw STAR labels left of fix to prevent text overlap with SID labels
- [#1434](https://github.com/openscope/openscope/issues/1434) - Update EINN to AIRAC 1909


# 6.13.0 (June 1, 2019)
### New Features
- [#1313](https://github.com/openscope/openscope/issues/1313) - Add F1/F2 shortcut to decrease/increase length of PTLs

### Bugfixes
- [#1363](https://github.com/openscope/openscope/issues/1363) - Fix aircraft not squawking assigned code
- [#1351](https://github.com/openscope/openscope/issues/1351) - Fix turn command with incremental turns of less than 10 degrees

### Enhancements & Refactors
- [#1230](https://github.com/openscope/openscope/issues/1230) - Upgrade from `cedar-14` to `heroku-14` stack and simplifies build commands
- [#1344](https://github.com/openscope/openscope/issues/1344) - Add `EventTracking` calls to `TrafficRateController` and traffic rate concerns.
- [#1072](https://github.com/openscope/openscope/issues/1072) - Overhaul of El Paso International Airport (KELP)
- [#1378](https://github.com/openscope/openscope/issues/1378) - Change KBOS wind to permit usage of Runway 27
- [#1375](https://github.com/openscope/openscope/issues/1375) - Correct overflight example in spawnPatternReadme
- [#1338](https://github.com/openscope/openscope/issues/1338) - Add `fph` command to aircraft command documentation
- [#1370](https://github.com/openscope/openscope/issues/1370) - Upgrade dependencies and address `npm audit` issues
- [#1319](https://github.com/openscope/openscope/issues/1319) - Addresses lint errors in documentation files
- [#1260](https://github.com/openscope/openscope/issues/1260) - Update all airports to AIRAC 1813


# 6.12.3 (April 22, 2019)
### Hotfixes
- [#1366](https://github.com/openscope/openscope/issues/1366) - Remove/combine conflicting spawn patterns from multiple airports


# 6.12.2 (April 15, 2019)
### Hotfixes
- [#943](https://github.com/openscope/openscope/issues/943) - Fix random spawn calculations to ensure arrivals are available quickly
- [#1355](https://github.com/openscope/openscope/issues/1355) - Ensure LSZH arrivals descend properly


# 6.12.1 (April 4, 2019)
### Hotfixes
- [#1358](https://github.com/openscope/openscope/issues/1358) - Ensure traffic resumes spawning after a spawn pattern is turned off and back on


# 6.12.0 (April 1, 2019)
### New Features
- [#804](https://github.com/openscope/openscope/issues/804) - Add ability to view changelog for the current version
- [#1330](https://github.com/openscope/openscope/issues/1330) - Allow user to choose which mouse button drags the canvas
- [#16](https://github.com/openscope/openscope/issues/16) - Add traffic volume scaling controls

### Bugfixes
- [#1335](https://github.com/openscope/openscope/issues/1335) - Fix inconsistent state of control buttons
- [#1341](https://github.com/openscope/openscope/issues/1341) - Fix CID number generation bug when generated CID is already in use
- [#1183](https://github.com/openscope/openscope/issues/1183) - Ensure a deep render occurs when changing themes

### Enhancements & Refactors
- [#10](https://github.com/openscope/openscope/issues/10) - Add command for altitude restrictions at fixes ("cr")
- [#598](https://github.com/openscope/openscope/issues/598) - Add linting (`lint-diff`) to Travis CI task list


# 6.11.0 (March 4, 2019)
### New Features
- [#898](https://github.com/openscope/openscope/issues/898) - Add command to exit holding pattern
- [#1272](https://github.com/openscope/openscope/issues/1272) - Add version number to settings menu

### Bugfixes
- [#1305](https://github.com/openscope/openscope/issues/1305) - Fix range rings center is undefined
- [#1312](https://github.com/openscope/openscope/issues/1312) - Fix KRDU arrival descent problems to some extent
- [#1329](https://github.com/openscope/openscope/issues/1329) - Free up CIDs after use
- [#1324](https://github.com/openscope/openscope/issues/1324) - Restore support for numpad enter


# 6.10.0 (February 1, 2019)
### New Features
- [#1032](https://github.com/openscope/openscope/issues/1032) - Add range ring options and toggle button
- [#1234](https://github.com/openscope/openscope/issues/1234) - Add scope command for drawing halos around aircraft data blocks

### Bugfixes
- [#1292](https://github.com/openscope/openscope/issues/1292) - Ensure taxi instructions are ignored when aircraft is taking off
- [#1309](https://github.com/openscope/openscope/issues/1309) - Fix GameController.game_interval calls continuously after it fires initially

### Enhancements & Refactors
- [#1247](https://github.com/openscope/openscope/issues/1247) - Determine initial climb altitude from the SID
- [#1290](https://github.com/openscope/openscope/issues/1290) - Add Pull Reminders badge to repository readme
- [#1286](https://github.com/openscope/openscope/issues/1286) - Update EDDF to AIRAC 1901
- [#1288](https://github.com/openscope/openscope/issues/1288) - Update event tracking arguments sent to GA
- [#1308](https://github.com/openscope/openscope/issues/1308) - Clarify that TimeKeeper and GameController.game_timeout are using seconds (not milliseconds)


# 6.9.1 (January 4, 2019)
### Hotfixes
- [#1284](https://github.com/openscope/openscope/issues/1284) - Fixes overflow issues with tests


# 6.9.0 (January 1, 2019)
### Bugfixes
- [#1250](https://github.com/openscope/openscope/issues/1250) - Fix fatal error code 128 during `npm install`
- [#1240](https://github.com/openscope/openscope/issues/1240) - Fix readback from departure cleared for takeoff when they aren't first in line
- [#1259](https://github.com/openscope/openscope/issues/1259) - Fix speech synthesis's use of "heavy/super" in callsigns
- [#1266](https://github.com/openscope/openscope/issues/1266) - Fix A380 speed definitions
- [#1158](https://github.com/openscope/openscope/issues/1158) - Fix Firefox strip bay scrollbars are not working
- [#1242](https://github.com/openscope/openscope/issues/1242) - Fix too-low glideslope intercept messages not showing
- [#1279](https://github.com/openscope/openscope/issues/1279) - Fix erroneous altitudes appearing in flight strip

### Enhancements & Refactors
- [#1264](https://github.com/openscope/openscope/issues/1264) &[#1265](https://github.com/openscope/openscope/issues/1265) - Change the "super" weight class identifier from `U` to `J`
- [#1269](https://github.com/openscope/openscope/issues/1269) - Updates [Google Analytics](https://developers.google.com/analytics/devguides/collection/gtagjs/migration) tracking function from `ga` to `gtag`
- [#727](https://github.com/openscope/openscope/issues/727) &[#1265](https://github.com/openscope/openscope/issues/1265) - Updates to the tutorial
- [#1238](https://github.com/openscope/openscope/issues/1238) - Grant IFR clearance when any type of route amendment is issued
- [#1232](https://github.com/openscope/openscope/issues/1232) - Require proper application of separation with same-runway subsequent departures
- [#1275](https://github.com/openscope/openscope/issues/1275) - Updates `buildMarkup` task to output date and time when generating the `index.html` file


# 6.8.0 (December 1, 2018)
### New Features
- [#1003](https://github.com/openscope/openscope/issues/1003) - Add assigned runway to the aircrafts' strips
- [#945](https://github.com/openscope/openscope/issues/945) - Add airport information panel to scope
- [#159](https://github.com/openscope/openscope/issues/159) - Add in-game link to GitHub repo
- [#1212](https://github.com/openscope/openscope/issues/1212) - Randomize pilot voice for each aircraft
- [#1197](https://github.com/openscope/openscope/issues/1197) - Adds custom analytics event tracking

### Bugfixes
- [#1147](https://github.com/openscope/openscope/issues/1147) - Fix Callsigns in tutorial should update when switching airports
- [#1045](https://github.com/openscope/openscope/issues/1045) - Fix descent planning logic so arrivals can meet their altitude restrictions
- [#1084](https://github.com/openscope/openscope/issues/1084) - Add messages for too-low glideslope intercepts
- [#155](https://github.com/openscope/openscope/issues/155) - Accept entrail property in spawnPatternModel
- [#1193](https://github.com/openscope/openscope/issues/1193) - Adds `SettingsController` instantiation to `UiController.init()`
- [#1202](https://github.com/openscope/openscope/issues/1202) - Prevent pilot from responding with "say again, say again"
- [#1154](https://github.com/openscope/openscope/issues/1154) - Ensure that the runway is valid for SID before takeoff
- [#955](https://github.com/openscope/openscope/issues/955) - Fix `sid` command`

### Enhancements & Refactors
- [#1075](https://github.com/openscope/openscope/issues/1075) - Typo In surgePattern documentation
- [#883](https://github.com/openscope/openscope/issues/883) - Stop penalizing light tailwind landings
- [#1001](https://github.com/openscope/openscope/issues/1001) - Remove support for work-in-progress airports
- [#1179](https://github.com/openscope/openscope/issues/1179) - Extract settings related code from UiController into its own controller
- [#1171](https://github.com/openscope/openscope/issues/1171) - Move tutorial from InputController to UiController
- [#1114](https://github.com/openscope/openscope/issues/1114), [#1115](https://github.com/openscope/openscope/issues/1115) - Update broken documentation links
- [#308](https://github.com/openscope/openscope/issues/308) - Abstract Aircraft.getWind() to the AirportModel
- [#1199](https://github.com/openscope/openscope/issues/1199) - Change taxi readback to "taxi to and hold short of Runway 1"
- [#1208](https://github.com/openscope/openscope/issues/1208) - Update Thomas Cook callsign
- [#1209](https://github.com/openscope/openscope/issues/1209) - Update TUI Airways callsign
- [#604](https://github.com/openscope/openscope/issues/604) - Adds support for dataBlock timeshare data
- [#678](https://github.com/openscope/openscope/issues/678) - Removes wind vane visualization from `CanvasController`
- [#1137](https://github.com/openscope/openscope/issues/1137) - Updates project dependencies


# 6.7.0 (November 1, 2018)
### New Features
- [#1033](https://github.com/openscope/openscope/issues/1033) - Add support for overflights
- [#793](https://github.com/openscope/openscope/issues/793) - Add AIRAC airport file key and system command
- [#1017](https://github.com/openscope/openscope/issues/1017) - Add more GA aircraft

### Bugfixes
- [#1099](https://github.com/openscope/openscope/issues/1099) - Fix wrong B747 entry in Turkish Airlines file
- [#1104](https://github.com/openscope/openscope/issues/1104) - Fix console warnings for removing StripViewModel which doesn't exist
- [#1103](https://github.com/openscope/openscope/issues/1103) - Fix pressing ESC doesn't fully clear the command bar
- [#1149](https://github.com/openscope/openscope/issues/1149) - Ensure all flight strips are removed when switching to another airport
- [#1152](https://github.com/openscope/openscope/issues/1152) - Fix GameClockView crashes sim in Firefox

### Enhancements & Refactors
- [#1108](https://github.com/openscope/openscope/issues/1108) - Overhaul of KLAS
- [#794](https://github.com/openscope/openscope/issues/794) - Bring KMIA back into compliance with the airport specs
- [1123](https://github.com/openscope/openscope/issues/1123) - Make runway mandatory in "taxi" command
- [#1112](https://github.com/openscope/openscope/issues/1112) - Cleanup of eslint errors and warnings
- [#1138](https://github.com/openscope/openscope/issues/1138) - Remove contributors block from package.json
- [#696](https://github.com/openscope/openscope/issues/696) - Default canvas theme no longer hardcoded in CanvasController
- [#1144](https://github.com/openscope/openscope/issues/1144) - Move calculateSpawnHeading to SpawnPattenModel
- [#1142](https://github.com/openscope/openscope/pull/1142) - Update documentation for taxi command
- [#966](https://github.com/openscope/openscope/pull/966) - Improve terrain generation documentation
- [#1133](https://github.com/openscope/openscope/issues/1133) - Improve InputController class


# 6.6.0 (October 1, 2018)
### New Features
- [#989](https://github.com/openscope/openscope/issues/989) - Add in Austin Bergstrom International Airport
- [#1090](https://github.com/openscope/openscope/issues/1090) - Add Tecnam P92 Aircraft

### Bugfixes
- [#1086](https://github.com/openscope/openscope/issues/1086) - Update P28A Climb rate fm 2000ft/m to 700ft/m
- [#1034](https://github.com/openscope/openscope/issues/1034) - Fix waypoint time-to-turn calculations to ensure smooth turns
- [#935](https://github.com/openscope/openscope/issues/935) - Prevent aircraft from skipping fixes that require tight turns
- [#870](https://github.com/openscope/openscope/issues/870) - Fix unusable runway bug after changing one aircraft's departure runway
- [#1101](https://github.com/openscope/openscope/issues/1101) - Fix console error caused by vector waypoints

### Enhancements & Refactors
- [1077](https://github.com/openscope/openscope/issues/1077) - Update flight strips view by separating arrival and departure strips
- [#1074](https://github.com/openscope/openscope/issues/1074) - Update link to "aircraft separation rules" in scoring.md
- [#111](https://github.com/openscope/openscope/issues/111) - Draw STARs on scope like we do with SIDs


# 6.5.0 (September 1, 2018)
### New Features
- [#206](https://github.com/openscope/openscope/issues/206) - Add Bucharest Henri Coandǎ International Airport (LROP)

### Bugfixes
- [#994](https://github.com/openscope/openscope/issues/994) - fix "Aircraft vectored off ILS maintain over-precise altitude"
- [#1048](https://github.com/openscope/openscope/issues/1048) - fix "Aircrafts do not land after ILS clearance" because runway is not part of their STAR
- [#1044](https://github.com/openscope/openscope/issues/1044) - fix aircrafts drift off ILS localizer during final approach causing "strange behaviour after landing"
- [#1047](https://github.com/openscope/openscope/issues/1047) - fix "Flight number 5000 pronounced incorrectly"
- [#993](https://github.com/openscope/openscope/issues/993) - fix Arrivals exiting and reentering airspace causes error about missing strip
- [#724](https://github.com/openscope/openscope/issues/724) - fix settings modal doesn't add active class to control icon
- [#421](https://github.com/openscope/openscope/issues/421) - Add missing keys to spawnPatternModelJsonValidator
- [#836](https://github.com/openscope/openscope/issues/836) - Fix "hold in STAR procedure isn't working"

### Enhancements & Refactors
- [#933](https://github.com/openscope/openscope/issues/933) - Revival of Istanbul Atatürk Airport (LTBA)
- [#1053](https://github.com/openscope/openscope/issues/1053) Add optional altitude argument for 'descend via STAR' command
- [#1071](https://github.com/openscope/openscope/issues/1071) Add optional altitude argument for 'climb via SID' command


# 6.4.0 (August 1, 2018)
### New Features
- [#403](https://github.com/openscope/openscope/issues/403) - Add Flughafen Düsseldorf (Düsseldorf Airport, EDDL)

### Bugfixes
- [#1018](https://github.com/openscope/openscope/issues/1018) - Fix "leaving airspace without proper clearance" bug at KSEA
- [#915](https://github.com/openscope/openscope/issues/915) - Change passing/diverging separation logic to use assigned heading, not ground track heading
- [#38](https://github.com/openscope/openscope/issues/38) - Fix issues with localizer interception
    - prevents aircraft from spinning in circles (in most cases we're seeing)
    - ensures descents below assigned altitude do not begin until established on the localizer
    - penalizes localizer interception above glideslope
    - triggers go-arounds at final approach fix if not established on both localizer and glideslope
- [#1030](https://github.com/openscope/openscope/issues/1030) - Fix background color of options menu dropdowns

### Enhancements & Refactors
- [#1005](https://github.com/openscope/openscope/issues/1005) - Minor updates to KRDU
- [#1023](https://github.com/openscope/openscope/issues/1023) - Standardize `openScope` capitalization
- [#949](https://github.com/openscope/openscope/issues/949) - Keep video map clearly visible at all zoom levels
- [#1000](https://github.com/openscope/openscope/issues/1000) - Increase max width of airport selection dialog to permit longer airport names


# 6.3.0 (July 1, 2018)
### New Features
- [#272](https://github.com/openscope/openscope/issues/272) - Add Cincinnati/Northern Kentucky International Airport (KCVG)

### Bugfixes
- [#1008](https://github.com/openscope/openscope/issues/1008) - Correct airline files using old callsign format

### Enhancements & Refactors
- [#938](https://github.com/openscope/openscope/issues/938) - Overhaul of OMDB
- [#94](https://github.com/openscope/openscope/issues/94) - Adds @openscope/validator package with supporting npm script


# 6.2.0 (June 10, 2018)
### New Features
- [#893](https://github.com/openscope/openscope/issues/893) - Add Prague Václav Havel Airport (LKPR)
- [#444](https://github.com/openscope/openscope/issues/444) - Adds option button to toggle video map display
- [#884](https://github.com/openscope/openscope/issues/884) - Add airline files for non-US registration callsigns

### Bugfixes
- [#968](https://github.com/openscope/openscope/issues/968) - Fixed N-numbered GA aircraft having callsign "default" if voice is on
- [#907](https://github.com/openscope/openscope/issues/907) - Updates `SpawnPatternModel` to handle integer or float values for `#rate`
- [#996](https://github.com/openscope/openscope/issues/996) - Add airport guide directory entry for LKPR

### Enhancements & Refactors
- [#956](https://github.com/openscope/openscope/issues/956) - Updated 'descend via STAR' documentation to change mentioning SID to STAR
- [#782](https://github.com/openscope/openscope/issues/782) - Overhaul of KATL
- [#961](https://github.com/openscope/openscope/issues/961) - Updated climb and descent rates using Eurocontrol data
- [#874](https://github.com/openscope/openscope/issues/874) - Continue and clean up following FMS / Route refactor
- [#982](https://github.com/openscope/openscope/issues/982) - Remove empty .gitkeep file
- [#916](https://github.com/openscope/openscope/issues/916) - Consolidates aircraft removal logics, renames AircraftModel#inside_ctr -> AircraftModel#isControllable, simplifies aircraft update logic in AircraftController
- [#972](https://github.com/openscope/openscope/issues/972) - Updated airline fleets to newest data


# 6.1.2 (May 2, 2018)
### Hotfix
- [#953](https://github.com/openscope/openscope/issues/953) - Fix aircraft not descending into airspace when airspace ceiling is below STAR bottom altitude


# 6.1.1 (May 1, 2018)
### Hotfix
- [#950](https://github.com/openscope/openscope/issues/950) - Fix left turn command `t l ###`


# 6.1.0 (May 1, 2018)
### New Features
- [#818](https://github.com/openscope/openscope/issues/818) - Allows selection of only aircraft within controlled airspace
- [#838](https://github.com/openscope/openscope/issues/838) - Add Zürich Airport (LSZH)
- [#24](https://github.com/openscope/openscope/issues/24) - Add command to inform arrivals of assigned landing runway

### Bugfixes
- [#918](https://github.com/openscope/openscope/issues/918) - Fix failed load by verifying "last airport" in loadList before attempting to use it
- [#939](https://github.com/openscope/openscope/issues/939) - Fix airline fleet detection logic that was erroring during spawn of properly declared patterns
- [#899](https://github.com/openscope/openscope/issues/899) - Fix improper merging of routes when divergent waypoint is not in the middle of the leg
- [#940](https://github.com/openscope/openscope/issues/940) - Fixes British Airways fleets; re-adds 'short' fleet and removes historic fleet
- [#947](https://github.com/openscope/openscope/issues/947) - Fix lack of red response for 'land' and update documentation

### Enhancements & Refactors
- [#910](https://github.com/openscope/openscope/issues/910) - Reactivate KBOS and KSTL
- [#856](https://github.com/openscope/openscope/issues/856) - Overhaul of Doha Hamad International Airport (OTHH)
- [#246](https://github.com/openscope/openscope/issues/246) - Overhaul OMAA (Abu Dhabi)
- [#908](https://github.com/openscope/openscope/issues/908) - Minor updates to KSEA
- [#928](https://github.com/openscope/openscope/issues/928) - Minor updates to KPDX
- [#923](https://github.com/openscope/openscope/issues/923) - Overhaul of KABQ
- [#931](https://github.com/openscope/openscope/issues/931) - Minor updates to KDCA
- [#241](https://github.com/openscope/openscope/issues/241) - Overhaul of London Luton Airport (England, United Kingdom)
- [#927](https://github.com/openscope/openscope/issues/927) - Fix climb rates for CRJs
- [#677](https://github.com/openscope/openscope/issues/677) - Add test which ensures all airport JSONs contain valid JSON data (helpful for airport developers)


# 6.0.0 (March 1, 2018)
### Major
- [#809](https://github.com/openscope/openscope/issues/809) - Major reconfiguration of FMS and navigation-related components of the sim

### New Features
- [#108](https://github.com/openscope/openscope/issues/108) - Add Ottawa Macdonald–Cartier International Airport (Canada)
- [#265](https://github.com/openscope/openscope/issues/265) - Add Leeds Bradford Airport (England, United Kingdom)
- [#816](https://github.com/openscope/openscope/issues/816) - Add Kansas City Int'l (KMCI)
- [#819](https://github.com/openscope/openscope/issues/819) - Add Raleigh-Durham Int'l (KRDU)
- [#785](https://github.com/openscope/openscope/issues/785) - Add Pittsburgh International Airport (KPIT)
- [#106](https://github.com/openscope/openscope/issues/106) - Add Halifax Stanfield International Airport (CYHZ)

### Bugfixes
- [#864](https://github.com/openscope/openscope/issues/864) - Resolve console.warning() is not a function (when drawing SIDs), by removing the -ing
- [#879](https://github.com/openscope/openscope/issues/879) - Restore functionality of non-procedural descents to airspace ceiling
- [#895](https://github.com/openscope/openscope/issues/895) - Ensure number-type variables defined in spawn patterns are cast to numbers if provided as strings

### Enhancements & Refactors
- [#840](https://github.com/openscope/openscope/issues/840) - Updates documentation on airport file standards
- [#655](https://github.com/openscope/openscope/issues/655) - Set new standards for airport difficulty levels
- [#529](http://github.com/openscope/openscope/issues/529) - Convert `NavigationLibrary` to a singleton
- [#881](http://github.com/openscope/openscope/issues/881) - Remove nonfunctional airports from load list broken by feature/809
- [#216](https://github.com/openscope/openscope/issues/216) - Overhaul of Ronald Reagan Washington National Airport (DC, USA)
- [#854](https://github.com/openscope/openscope/issues/854) - Overhaul of Manchester International Airport (England, United Kingdom
- [#866](https://github.com/openscope/openscope/issues/866) - Customisation of callsign formats
- [#199](https://github.com/openscope/openscope/issues/199) - Overhaul of Frankfurt Am Main International Airport (Germany)
- [#842](https://github.com/openscope/openscope/issues/842) - Updates KBOS to AIRAC 1802
- [#844](https://github.com/openscope/openscope/issues/844) - Updates KSTL to AIRAC 1802
- [#851](https://github.com/openscope/openscope/issues/851) - Updates KPDX to AIRAC 1802
- [#837](https://github.com/openscope/openscope/issues/837) - Refactors `StripView` classes to not use `$.show()` and `$.hide()`
    - updates css to use `flexbox` instead of the clever `translateY()` tricks.
    - [#885](https://github.com/openscope/openscope/issues/885) - Removes loading indicator and simplifies `LoadingView`
- [#796](https://github.com/openscope/openscope/issues/796) - Updates ENGM (Oslo Airport, Norway)
- [#723](https://github.com/openscope/openscope/issues/723) - Add contribution guidelines document


# 5.7.0 (December 1, 2017)
### Bugfixes
- [#831](https://github.com/openscope/openscope/issues/831) - Add empty video maps to WIP airports to keep them from crashing

### Enhancements & Refactors
- [#823](https://github.com/openscope/openscope/issues/823) - Add restricted and prohibited areas to KSEA
- [#825](https://github.com/openscope/openscope/issues/825) - Updates KSTL to AIRAC 1712
- [#821](https://github.com/openscope/openscope/issues/821) - Updates KDTW to AIRAC 1712
- [#829](https://github.com/openscope/openscope/issues/829) - Updates EDDH (Hamburg Airport, Germnay)
- [#833](https://github.com/openscope/openscope/issues/833) - Updates documentation on airport format
- [#485](https://github.com/openscope/openscope/issues/485) - Updates KLAS (McCarran International Airport, NV)
- [#801](https://github.com/openscope/openscope/issues/801) & [#802](https://github.com/openscope/openscope/issues/802) - Removed Monarch Airlines and Airberlin


# 5.6.1 (November 1, 2017)
### Hotfix
- [#814](https://github.com/openscope/openscope/issues/814) - Fix severe canvas bug for airports with runways that don't draw extended centerlines


# 5.6.0 (November 1, 2017)
### New Features
- [#647](https://github.com/openscope/openscope/issues/647) - Add Tampa Intl. (KTPA)
- [#107](https://github.com/openscope/openscope/issues/107) - Add Theodore Francis Green Memorial State Airport (Providence, US)
- [#559](https://github.com/openscope/openscope/issues/559) - New Airport: KDTW (Detroit Metropolitan Wayne County Airport, MI)
- [#236](https://github.com/openscope/openscope/issues/236) - Splits canvas into STATIC and DYNAMIC canvases, only drawing updates when there are updates to draw.
    - Moves CanvasController arrow functions to bound class methods

### Bugfixes
- [#667](https://github.com/openscope/openscope/issues/667) - Fix bug where aircraft cleared twice for ILS won't join glideslope
- [#567](https://github.com/openscope/openscope/issues/567) - Fix bug of aircraft descending via STAR to '0' altitude
- [#787](https://github.com/openscope/openscope/issues/787) - `sid` command no longer sets the aircraft's destination property
- [#812](https://github.com/openscope/openscope/issues/812) - Ensure aircraft future path is drawn only when directed by settings menu

### Enhancements & Refactors
- [#755](https://github.com/openscope/openscope/issues/755) - Deprecated the `rate` command
- [#80](https://github.com/openscope/openscope/issues/80) - Add git strategy flow chart to documentation
- [#662](https://github.com/openscope/openscope/issues/662) - Force arrivals with non-altitude-restricted STARs/routes descend at least to ceiling of controlled airspace
- [#725](https://github.com/openscope/openscope/issues/725) - Consolidate GameController timing elements into TimeKeeper
- [#764](https://github.com/openscope/openscope/issues/764) - Fix links in airport guide documentation
- [#768](https://github.com/openscope/openscope/issues/768) - Fix mistake in version number
- [#768](https://github.com/openscope/openscope/issues/768) - Minor renaming of holding related methods in FMS
- [#427](https://github.com/openscope/openscope/issues/427) - Updates KSFO (San Francisco International Airport, CA)
- [#773](https://github.com/openscope/openscope/issues/773) - Updates KABQ to AIRAC 1711
- [#775](https://github.com/openscope/openscope/issues/775) - Updates KSEA to AIRAC 1711
- [#777](https://github.com/openscope/openscope/issues/777) - Updates KSTL to AIRAC 1711
- [#780](https://github.com/openscope/openscope/issues/780) - Updates KBOS to AIRAC 1711
- [#726](https://github.com/openscope/openscope/issues/726) - Adds `CanvasStageModel` class and abstracts canvas dimensions, pan, zoom, and unit translation methods to this new singleton
- [#650](https://github.com/openscope/openscope/issues/650) - Updates KPDX (Portland International Airport, OR)
- [#791](https://github.com/openscope/openscope/issues/791) - Adds useful error message and tests for case when airport file has procedure with improperly defined `draw` segment


# 5.5.1 (October 1, 2017)
### Hotfix
- [#709](https://github.com/openscope/openscope/issues/709) & [#744](https://github.com/openscope/openscope/issues/744) - Checks if the airport in localStorage exists before loading it
- [#710](https://github.com/openscope/openscope/issues/710) & [#744](https://github.com/openscope/openscope/issues/744) - Updates `.eslint` rules to ignore unused `event` and `error` parameters


# 5.5.0 (October 1, 2017)
### New Features
- [#641](https://github.com/openscope/openscope/issues/641) - Add `sa`, `saa`, `sh`, `sah`, `ss`, `sas` commands
- [#14](https://github.com/openscope/openscope/issues/14) - Add toggleable scope command bar, and lays foundation for the Scope, its commands, and its collections of radar targets.
- [#564](https://github.com/openscope/openscope/issues/564) - The mouse button to drag the radar screen is now right click
- [#637](https://github.com/openscope/openscope/issues/637) - Adds Ted Stevens Anchorage Intl. (PANC)

### Bugfixes
- [#683](https://github.com/openscope/openscope/issues/683) - Fix SID Names at MDSD following the screen centre
- [#685](https://github.com/openscope/openscope/issues/685) - Fix the command bar displaying a '?' when the up or down arrow is pressed
- [#699](https://github.com/openscope/openscope/issues/699) - Extends departing spawnPatterns outside the airspace at KSDF to prevent point deduction
- [#704](https://github.com/openscope/openscope/issues/704) - Adds `footer` section to `index.html` and combines former partials `controls` and `score` with the `#command` input
    - updates styles to use flexbox with properly organized children
- [#728](https://github.com/openscope/openscope/issues/728) - Clear radar target collection when changing airports
- [#732](https://github.com/openscope/openscope/issues/732) - Ensure radar targets are removed when aircraft model is deleted
- [#711](https://github.com/openscope/openscope/issues/711) - Ensure game options initialize to correct default values
- [#741](https://github.com/openscope/openscope/issues/741) - Remove call to `AirportController.hasAirport()` in `index.js`
- [#740](https://github.com/openscope/openscope/issues/740) - Changes background-color of settings option selects to transparent
- [#743](https://github.com/openscope/openscope/issues/743) - Updates param passed to RadarTargetCollection from within AircraftController.aircraft_remove(
- [#742](https://github.com/openscope/openscope/issues/742) - Ensure failure message responses are shown in red

### Enhancements & Refactors
- [#679](https://github.com/openscope/openscope/issues/679) - Modifies `StripView` background-color to use rgba instead of hex to allow for a semi-transparent background
- [#657](https://github.com/openscope/openscope/issues/657) - Adds Eric Meyer CSS Reset and updates existing CSS to work without `*` reset
- [#695](https://github.com/openscope/openscope/issues/695) - Stops `console.warn()` spam every frame if terrain is less than zero
- [#670](https://github.com/openscope/openscope/issues/670) - Adds `localStorage.setItem()` to `GameOptions.setOptionByName()` and adds test file for `GameOptions`
- [#452](https://github.com/openscope/openscope/issues/452) - Update airport format document with new properties and requirements
- [#614](https://github.com/openscope/openscope/issues/614) - Update developer documentation regarding git strategy
- [#717](https://github.com/openscope/openscope/issues/717) - Execute scope command by clicking radar target
- [#296](https://github.com/openscope/openscope/issues/296) - Adds `TimeKeeper` singleton and moves `App.incrementFrame()` logic to this new class
- [#721](https://github.com/openscope/openscope/issues/721) - Removed the `version` command
- [#527](https://github.com/openscope/openscope/issues/527) - Updates Shannon (EINN) - Updated all procedures, added video map and terrain, updated traffic
- [#707](https://github.com/openscope/openscope/issues/707) - Makes first pass at `CanvasController` refactor
    - adds `TimeKeeper` singleton to make time tracking easier to manage
    - moves logic to update properties of the `CanvasController` to live within the `CanvasController` and happen via triggered events
    - sets the stage for next round of `CanvasController` updates by adding `CANVAS_NAME` enum to be used when creating canvas elements
- [#29](https://github.com/openscope/openscope/issues/29) - Add airport guide files and start ksea as an example
- [#354](https://github.com/openscope/openscope/issues/354) - Ensure tutorial selects departure aircraft
- [#718](https://github.com/openscope/openscope/issues/718) - Add documentation and tutorial section for scope commands
- [#630](https://github.com/openscope/openscope/issues/630) - Update UI green colors to match default blue theme
- [#326](https://github.com/openscope/openscope/issues/326) - Checks if an aircraft can reach assigned altitude/speed


# 5.4.1 (September 2, 2017)
### Hotfix
- [#327](https://github.com/openscope/openscope/issues/327) - Fix WIP airports which fail to load due to improper procedure formatting


# 5.4.0 (September 1, 2017)
### New Features
- [#327](https://github.com/openscope/openscope/issues/327) - Add Albuquerque Sunport (KABQ)
- [#541](https://github.com/openscope/openscope/issues/541) - Add Hartsfield–Jackson Atlanta Intl. (KATL)
- [#557](https://github.com/openscope/openscope/issues/557) - Add Louisville Intl. (KSDF)
- [#331](https://github.com/openscope/openscope/issues/331) - New Airport: KELP (El Paso International Airport, TX)
- [#349](https://github.com/openscope/openscope/issues/349) - New Airport: KSTL (St. Louis Lambert International Airport, MO)
- [#555](https://github.com/openscope/openscope/issues/555) - New Airport: KTUS (Tuscon International Airport, AZ)
- [#624](https://github.com/openscope/openscope/issues/624) - New Airport: KJAX (Jacksonville International Airport, FL)

### Bugfixes
- [#618](https://github.com/openscope/openscope/issues/618) - Fix VNAV descents on STARs with only "at/above" and "at/below" restrictions
- [#664](https://github.com/openscope/openscope/issues/664) - Updates order of elements in the StripViewTemplate so the FlightRules element is properly floated to the right
- [#659](https://github.com/openscope/openscope/issues/659) - Fix misalignment in airport selection dialog

### Enhancements & Refactors
- [#619](https://github.com/openscope/openscope/issues/619) - Removed index.html as it is generated from templates when run
- [#619](https://github.com/openscope/openscope/issues/619) - Implements new loading screen with new color scheme and animated radar sweep
- [#566](https://github.com/openscope/openscope/issues/566) - Extends departing spawnPatterns outside the airspace at EIDW to prevent point deduction
- [#615](https://github.com/openscope/openscope/issues/615) - Extends departing spawnPatterns outside the airspace at MDSD to prevent point deduction
- [#635](https://github.com/openscope/openscope/issues/635) - Extends departing spawnPatterns outside the airspace at KBOS to prevent point deduction
- [#15](https://github.com/openscope/openscope/issues/15) - Implement scope themes, and changed default theme to blue-based
- [#431](https://github.com/openscope/openscope/issues/431) - Deactivate unused WIP airports from the load list, and add premium flag
- [#7](https://github.com/openscope/openscope/issues/7) - Document airport terrain generation process
- [#653](https://github.com/openscope/openscope/issues/653) - Remove index.html from document root in tools/README.md
- [#640](https://github.com/openscope/openscope/issues/640) - Deprecate the `say route` command
- [#481](https://github.com/openscope/openscope/issues/481) - Adds LESS preprocessor and adds CSS folder structure
- [#639](https://github.com/openscope/openscope/issues/639) - Deprecated `abort` command
- [#365](https://github.com/openscope/openscope/issues/365) - Renamed `index.md` to `commands.md` and added system commands and a TOC
- [#480](https://github.com/openscope/openscope/issues/480) - Consolidate console warnings for missing fixes to single message
- [#516](https://github.com/openscope/openscope/issues/516) - Update Ezeiza (SAEZ) - Updated all procedures, added video map, updated traffic, added new airlines
- [#660](https://github.com/openscope/openscope/issues/660) - Lower spawn altitude for arrivals into MDSD so they can descend in time


# 5.3.0 (August 1, 2017)
### Features
- [#288](https://github.com/openscope/openscope/issues/288) - New airport: MDSD (Las Américas International Airport, Dominican Republic)
    - Includes Terrain and Video map
    - Adds Copa Airlines (CMP) and PAWA Dominicana (PWD)
- [#572](https://github.com/openscope/openscope/issues/572) - Add new openScope emblem vector graphic
- [#484](https://github.com/openscope/openscope/issues/572) - Adds additional meta tags to index.html head
- [#581](https://github.com/openscope/openscope/issues/581) - Adds a link to the full command reference at the end of the tutorial
- [#536](https://github.com/openscope/openscope/issues/536) - The distance separator behind aircraft on ILS is now toggleable
- [#411](https://github.com/openscope/openscope/issues/411) - Removes the blue line "departure window"

### Bugfixes
- [#562](https://github.com/openscope/openscope/issues/562) - Removes inactive danger areas at EIDW
- [#570](https://github.com/openscope/openscope/issues/570) - Make aircraft proceed direct new fix after full reroute
- [#383](https://github.com/openscope/openscope/issues/383) - Recalculate SID/STAR legs when changing assigned runway
- [#510](https://github.com/openscope/openscope/issues/510) - Remove +/-/= zoom hotkey, conflicts with speed
- [#577](https://github.com/openscope/openscope/issues/577) - Correct EGKK's departure fix

### Refactors
- [#586](https://github.com/openscope/openscope/issues/586) - Fix spelling error of `CanvasController` as `ConvasController`
- [#290](https://github.com/openscope/openscope/issues/290) - Remove deprecated fixRadialDist()
- [#593](https://github.com/openscope/openscope/issues/593) - Renamed `MIDDLE_PESS` as `MIDDLE_PRESS` in `InputController`
- [#602](https://github.com/openscope/openscope/issues/602) - Fix instances of misspelling of @param in code docblocks
- [#599](https://github.com/openscope/openscope/issues/599) - Deprecates `gulp server` task and adds `nodemon` package


# 5.2.1 (July 1, 2017)
### Hotfix
- [#549](https://github.com/openscope/openscope/issues/549) - Ensure previously specified directions of turn are not preserved when a new heading instruction is given


# 5.2.0 (July 1, 2017)
### Features
- [#310](https://github.com/openscope/openscope/issues/310) - Add capability for vectors in route strings
- [#138](https://github.com/openscope/openscope/issues/138) - Adds more context to the Model classes by adding an optional input paramater
- [#191](https://github.com/openscope/openscope/issues/191) - Adds object helper class for object validation
- [#402](https://github.com/openscope/openscope/issues/1402) - Renamed AircraftInstanceModel with AircraftModel
- [#19](https://github.com/openscope/openscope/issues/19) - Add capability for fly-over fixes in route strings
- [#372](https://github.com/openscope/openscope/issues/372) - Adds squawk/sq command
- [#40](https://github.com/openscope/openscope/issues/40) - Adds the ability to call an airplane by its callsign
- [#457](https://github.com/openscope/openscope/issues/457) - Adds `EventBus` and `EventModel`
- [#93](https://github.com/openscope/openscope/issues/93) - Adds `RunwayCollection` and `RunwayRelationshipModel` and moves some runway logic to live in these new classes
    - [#312](https://github.com/openscope/openscope/issues/312) - Abstracts headwind/crosswind calculations to RunwayModel
    - [#58](https://github.com/openscope/openscope/issues/58) - Removes circular reference in AirportModel.runway.airportModel
- [#469](https://github.com/openscope/openscope/issues/469) - Updates `SpawnPatternModel` to use the `AirportModel.arrivalRunway` property when gathering waypoint models needed to calculate initial aircraft heading
- [#33](https://github.com/openscope/openscope/issues/33) - Adds support for suffixes in SID and STAR procedures
- [#476](https://github.com/openscope/openscope/issues/476) - Adds game option to include/hide WIP airports in the airport list
- [#285](https://github.com/openscope/openscope/issues/285) - Adds `StripViewController`, `StripViewCollection`, and `StripViewModel` classes
    - Removes progress strip logic from the `AircraftModel`
    - Completely reworks CSS for `StripViewList`
- [#491](https://github.com/openscope/openscope/issues/491) - Adds `.isGroundedFlightPhase()` and implements this helper in `.buildWaypointModelsForProcedure()`
    - This allows for waypointModels to be build from the correct collection based on `flightPhase`
- [#477](https://github.com/openscope/openscope/issues/477) - Updates `AircraftModel.onAirspaceExit()` to look only at the `mcp.headingMode` value
- [#423](https://github.com/openscope/openscope/issues/423) - Adds user setting option to change length of PTL
- [#208](https://github.com/openscope/openscope/issues/208) - Updates Dublin (EIDW) - Improved procedures, added terrain and video map, modified airspace, realistic traffic
- [#508](https://github.com/openscope/openscope/issues/508) - Updates logic to display historical aircraft position for aircraft outside controlled airspace
- [#418](https://github.com/openscope/openscope/issues/418) - Updates development-workflow-procedures, adds Quick Start guide to README and consolidates all documentation in the `documentation` directory
- [#434](https://github.com/openscope/openscope/issues/434) - Adds tests and verifies functionality of non-procedural departures and arrivals (support for direct route strings)
- [#483](https://github.com/openscope/openscope/issues/483) - Adds unique transponder and CID generation methods
- [#137](https://github.com/openscope/openscope/issues/137) - Abstracts non game loop logic into new class `AppController`, which provides facade methods for `App` to call during game loop
- [#72](https://github.com/openscope/openscope/issues/72) - Converts `AirportController`, `GameController` and `UiController` to static classes
    - updates `window` references to these classes
    - updates `prop` references to these classes
- [#32](https://github.com/openscope/openscope/issues/32) - Add support for ranged altitude and speed restrictions in procedures
- [#32](https://github.com/openscope/openscope/issues/32) - Improve VNAV climbs and descents to better comply with restrictions
- [#228](https://github.com/openscope/openscope/issues/228) - Updates Boston Logan Intl. (KBOS) - Updated procedures, added video map and terrain, modified airspace, realistic traffic
- [#535](https://github.com/openscope/openscope/issues/535) - Removes left over references to `AircraftStripView` in `AircraftModel`

### Bugfixes
- [#385](https://github.com/openscope/openscope/issues/385) - Fixes coordinate letter issue at SBGL
- [#424](https://github.com/openscope/openscope/issues/424) - Prevent NaNs being passed on if invalid altitude is given
- [#356](https://github.com/openscope/openscope/issues/356) - Removes fix command from tutorial and replaces it with infomation on 'route', 'Say Route', and 'Proceed Direct'
- [#325](https://github.com/openscope/openscope/issues/325) - Fixes coordinate letter issues at RJBB, OSDI, OTHH
- [#448](https://github.com/openscope/openscope/issues/448) - Removes KBOS fixes from EKCH
- [#492](https://github.com/openscope/openscope/issues/492) - Runway, wind and spawnPattern changes to allow EGNM to operate
- [#467](https://github.com/openscope/openscope/issues/467) - Prevent attempts to access positions of vector waypoints
- [#451](https://github.com/openscope/openscope/issues/451) - Adjusts fix validation for hold/vector/flyover fix names
- [#521](https://github.com/openscope/openscope/issues/521) - Prevents simulator from wrongfully overriding assigned alt/hdg during approach clearances
- [#522](https://github.com/openscope/openscope/issues/522) - Updates `AirportModel.buildRestrictedAreas()` to build the coordinate array with the correct shape
- [#539](https://github.com/openscope/openscope/issues/539) - Adds local reference to `EventBus` inside `AircraftCommander`
- [#344](https://github.com/openscope/openscope/issues/344) - Cancel approach clearances whenever an altitude or heading instruction is given
- [#546](https://github.com/openscope/openscope/issues/546) - Make flight strips show appropriate altitude values


# 5.1.1 (May 12, 2017)
### Hotfix
- [#458](https://github.com/openscope/openscope/issues/458) - Fixes or removes from load list all airports that fail to load


# 5.1.0 (May 1, 2017)
### Features
- [#316](https://github.com/openscope/openscope/issues/316) - adds [deployment-checklist](tools/documentation/deployment-checklist.md) document
- [#184](https://github.com/openscope/openscope/issues/184) - Updates the airport-format.md file
- [#374](https://github.com/openscope/openscope/issues/374) - allow for specification of airport's default arrival and departure runway
- [#367](https://github.com/openscope/openscope/issues/367) - adds [airport-file-standards](tools/documentation/deployment-checklist.md) document

### Bugfixes
- [#364](https://github.com/openscope/openscope/issues/364) - Adds additional check for `undefined` in `CommandParser` when adding args to a `CommandModel`
- [#370](https://github.com/openscope/openscope/issues/370) - Deprecates and removes `AircraftController._setDestinationFromRouteOrProcedure()` as it was implemented to maintain a previous api which is no longer used
- [#188](https://github.com/openscope/openscope/issues/188) - Ensure the verbal and text instructions/readbacks state the correct directionality
- [#396](https://github.com/openscope/openscope/issues/396) - Updates Pilot.applyDepartureProcedure() to use RunwayModel correctly
- [#399](https://github.com/openscope/openscope/issues/399) - Updates `fms.getDestinationName()` to return the `fixName` when `currentLeg` is not a procedure
- [#394](https://github.com/openscope/openscope/issues/394) - Fix wrong PTL length and set to 1 minute
- [#404](https://github.com/openscope/openscope/issues/404) - Fixes broken link in [airport-format](tools/documentation/airport-format.md)
- [#395](https://github.com/openscope/openscope/issues/395) - Fix datablock speed to show GS, not IAS
- [#408](https://github.com/openscope/openscope/issues/408) - Ensure red response is given to `rr FIXXA..FIXXB`
- [#410](https://github.com/openscope/openscope/issues/410) - Fix strip update crash for arrivals on vectors


# 5.0.1 (April 24, 2017)
### Hotfix
- [#359](https://github.com/openscope/openscope/issues/359) - Updates `AircraftStripView` to display departure procedures with the correct `NAME.EXIT` shape


# 5.0.0 (April 21, 2017)
### Major
- [#139](https://github.com/openscope/openscope/issues/139) - Refactors FMS
    - This represents a ground-up, from scratch, re-build of the flight management system with new classes: `Fms`, `LegModel`, and `WaypointModel`
    - Introduces the `ModeController` that completely separates Altitude, Heading and Speed settings from the FMS and allowing the FMS to be in charge of the flight plan and any fixRestrictions defined for a given route
    - Adds `Pilot` class that acts as a coordinator layer between the `AircraftCommander`, `AircraftInstanceModel`, `ModeController`, and `Fms`
    - Completely reworks how `Aircraft.target` is calculated
    - Introduces the concept of `flightPhase`, and begins integrating that property in lieu of category (arrival/departure)
    - Adds ability to define hold waypoints with a symbol `@`
    - Splits `PositionModel` into two new classes; `StaticPositionModel` and `DynamicPositionModel`
    - Work on this issue also resolves or invalidates previously recorded issues:
        - [#57](https://github.com/openscope/openscope/issues/57) - `aircraftInstanceModel.fms` has a circular dependency with `aircraftInstanceModel.fms.my_aircraft.fms`
        - [#73](https://github.com/openscope/openscope/issues/73) - Using STAR command to change aircraft's assigned STAR throws errors
        - [#77](https://github.com/openscope/openscope/issues/77) - Abstract current waypoint altitude and speed setting
        - [#78](https://github.com/openscope/openscope/issues/78) - Add Leg to modelSourcePool
        - [#79](https://github.com/openscope/openscope/issues/79) - Refactor fms param out of Leg
        - [#81](https://github.com/openscope/openscope/issues/81) - Extend RouteModel, or add new layer, to handle compound routes
        - [#86](https://github.com/openscope/openscope/issues/86) - Rerouting aircraft causes it to climb to unassigned altitude
        - [#87](https://github.com/openscope/openscope/issues/87) - deprecate `aircraft.eid`
        - [#114](https://github.com/openscope/openscope/issues/114) - Implied holding in route strings
        - [#122](https://github.com/openscope/openscope/issues/122) - Rerouting uncleared aircraft onto SID fails
        - [#123](https://github.com/openscope/openscope/issues/123) - Using "fix" command yields legs with lower case route
        - [#129](https://github.com/openscope/openscope/issues/129) - Create getter in `AircraftInstanceModel` to get the current runway
        - [#144](https://github.com/openscope/openscope/issues/144) - create RouteBuilder class and smooth out RouteModel
        - [#153](https://github.com/openscope/openscope/issues/153) - `fix` command with multiple arguments skips to last fix
        - [#158](https://github.com/openscope/openscope/issues/158) - Add `.hasFix()` method to FixCollection
        - [#197](https://github.com/openscope/openscope/issues/197) - Route amendments will stop altitude changes
        - [#287](https://github.com/openscope/openscope/issues/287) - `StaticPositionModel` and enforcing use of Positions where appropriate

### Features
- [#269](https://github.com/openscope/openscope/issues/269) - Enumerate magic number in RunwayModel
- [#281](https://github.com/openscope/openscope/issues/281) - Replaced old `terrain.svg` file with own work

### Bugfixes
- [#256](https://github.com/openscope/openscope/issues/256) - Standardized indentation in all json files
    - followed up and corrected 2 mistakenly cleared out aircraft files
- [#263](https://github.com/openscope/openscope/issues/259) - Fixes Firefox compatibility issue by changing ajax to getJSON
- [#303](https://github.com/openscope/openscope/issues/303) - Fixes bug with departures at SAME
- [#321](https://github.com/openscope/openscope/issues/321) - Fixes coordinates for PAM at EHAM
- [#340](https://github.com/openscope/openscope/issues/340) - Ensure aircraft reach their targeted speed
- [#342](https://github.com/openscope/openscope/issues/342) - Fixes last-second go-arounds by landing aircraft
- [#346](https://github.com/openscope/openscope/issues/346) - Ensure aircraft follow glideslope
- [#338](https://github.com/openscope/openscope/issues/338) - Fix mispronunciation of grouped numbers '820' as 'eight-twenty-zero'


# 4.1.2 (February 20, 2017)
### Hotfix
- [#252](https://github.com/openscope/openscope/issues/252) - Updates `static.json` to not use ssl


# 4.1.1 (February 20, 2017)
### Hotfix
- [#249](https://github.com/openscope/openscope/issues/249) - Restores spawning of GA aircraft at EDDT


# 4.1.0 (February 20, 2017)
### Major
- [#154](https://github.com/openscope/openscope/issues/154) - Removes GitHub Pages specific files and moves hosting out of GitHub Pages.
- [#230](https://github.com/openscope/openscope/issues/230) - Updates build process to:
    - minify css and javascript and output to `public` directory
    - minify airport json/geojson files and output to `public` directory
    - combine aircraft and airline json files into `aircraft.json` and `airline.json` and output them to the `public` directory
    - copy static assets (fonts and images) to `public` directory
    - introduce [Handlebars](https://www.npmjs.com/package/handlebars-layouts) templates and create `buildMarkup` build process
    - point the local server to the `public` directory`

### Features
- [#109](https://github.com/openscope/openscope/issues/109) - Makes sure the output for sid and star commands are always uppercase.
- [#179](https://github.com/openscope/openscope/issues/179) - Marks all airports as works in progress
- [#166](https://github.com/openscope/openscope/issues/166) - Changes deployment server from Express to Nginx
- [#163](https://github.com/openscope/openscope/issues/163) - Adds javascript minification to build process
    - adds copy task to public directory
    - translates `json_assembler.rb` to `jsonAssembler.js` and adds it to the build process.
- [#222](https://github.com/openscope/openscope/issues/222) - Corrects `icao` of the Boeing 767-400 and also updates the information to Eurocontrol data
- [#224](https://github.com/openscope/openscope/issues/224) - Updates `app.json` to use correct buildpacks
- [#104](https://github.com/openscope/openscope/issues/104) - Overhauls Munich - updates Munich to AIRAC 1702, adds STARs, and adds a realistic traffic flow.
- [#103](https://github.com/openscope/openscope/pull/202) - Adds Tokyo Narita International Airport as per AIRAC 1702
- [#149](https://github.com/openscope/openscope/issues/149) - Fixes an instance of two runways called "34R" in Shanghai Pudong

### Bugfixes
- [#201](https://github.com/openscope/openscope/issues/201) - Adds the required space between 'fh' and its argument in the tutorial
- [#195](https://github.com/openscope/openscope/issues/195) - Updates airline json files to include `icao` key. Updates `AirlineCollection` and `AirlineModel` to handle variable casing of `icao`
- [#207](https://github.com/openscope/openscope/issues/207) - Adds a default position value to `SpawnPatternModel` so aircraft have, at least, a `[0, 0]` starting position
- [#210](https://github.com/openscope/openscope/issues/210) - Ensures data block colored bars are all the same width (3px), regardless of callsign length
- [#210](https://github.com/openscope/openscope/issues/210) - Adds missing `return` in `.generateFlightNumberWithAirlineModel()` that was needed to properly recurse back through the method in the case of a duplicate flight number.
- [#203](https://github.com/openscope/openscope/issues/203) - Updates boolean logic in `App.updateViewControls()` which was evaluating an asynchronous property that, typically, had not finished loading.
- [#148](https://github.com/openscope/openscope/issues/148) - Fixes internal fms error that was breaking the game when issuing holds over present position


# 4.0.1 (January 29, 2017)
### Features
- [#170](https://github.com/openscope/openscope/issues/170) - Adds Openscope favicon

### Bugfixes
- [#176](https://github.com/openscope/openscope/issues/176) - Removes `ALM` and `SVD` arrival patterns from 'EKCH' because there aren't enough fixes to support them
- [#177](https://github.com/openscope/openscope/issues/177) - Updates `entryPoint` and `exitPoint` to be pluralized as is the airport json standard
- [#175](https://github.com/openscope/openscope/issues/175) - Adds `entryPoints` to `gcrr` star route definitions
- [#174](https://github.com/openscope/openscope/issues/174) - Fixes arrival pattern that was using an array of fix names instead of a routeString.
- [#173](https://github.com/openscope/openscope/issues/173) - Updates `wmkk` StandardRoute definition to include at least one fixname


# 4.0.0 (January 26, 2017)
### Major
- [n8rzz/atc#220](https://github.com/n8rzz/atc/issues/220) - Restructures `src` files into `client` and `server` folders.
- [n8rzz/atc#184](https://github.com/n8rzz/atc/issues/184) - Updates Node to version 7.0.0
- [n8rzz/atc#181](https://github.com/n8rzz/atc/issues/181) - Moves aircraft command logic from `AircraftInstanceModel` to new `AircraftCommander` class
- [n8rzz/atc#243](https://github.com/n8rzz/atc/issues/243) - Adds `spawnPatterns` to airport json and vastly simplifies aircraft creation. Work on this issue ended up resolving many other smaller issues listed below.
  - [n8rzz/atc#229](https://github.com/n8rzz/atc/issues/229) - Restructure `Airport.departures` to utilize routes
  - [n8rzz/atc#56](https://github.com/n8rzz/atc/issues/56) - Abstract inline fix object out of ArrivalBase
  - [n8rzz/atc#27](https://github.com/n8rzz/atc/issues/27) - Simplify creation of arrival aircraft
  - [n8rzz/atc#242](https://github.com/n8rzz/atc/issues/242) - Include airline id in airline json
  - [n8rzz/atc#235](https://github.com/n8rzz/atc/issues/235) - Create SpawnCollection, SpawnModel and SpawnScheduler classes
  - [n8rzz/atc#28](https://github.com/n8rzz/atc/issues/28) - Circular reference in airportModel.departures.airport
  - [n8rzz/atc#28](https://github.com/n8rzz/atc/issues/28) - Circular reference in airportModel.departures.airport

### Minor
- [n8rzz/atc#193](https://github.com/n8rzz/atc/issues/193) - Changes `AircraftStripView` text outputs to be all uppercase
- [n8rzz/atc#133](https://github.com/n8rzz/atc/issues/133) - Ensures proper removal of all `AircraftConflict` instances involving an aircraft that has been removed from the simulation
    - Originally reported in [zlsa/atc#734](https://github.com/zlsa/atc/issues/734)
- [n8rzz/atc#205](https://github.com/n8rzz/atc/issues/205) - Changes the names from having the flags in their name by adding WIP variable to the `AIRPORT_LOAD_LIST` in `airportLoadList`
- [n8rzz/atc#192](https://github.com/n8rzz/atc/issues/192) - Fixes white space in that is displayed from the `AircraftInstanceModel`
- [n8rzz/atc#233](https://github.com/n8rzz/atc/issues/233) - Adds cache to travis build

### Bugfixes
- [n8rzz/atc#104](https://github.com/n8rzz/atc/issues/104) & [n8rzz/atc#237](https://github.com/n8rzz/atc/issues/237) - Resets current indicies when issuing a new star to an arriving aircraft
    - Originally reported in [zlsa/atc#730](https://github.com/zlsa/atc/issues/730) & [zlsa/atc#768](https://github.com/zlsa/atc/issues/768)


# 3.2.1 (January 2, 2017)
### Bugfixes
- [n8rzz/atc#206](https://github.com/n8rzz/atc/issues/206) - Restores behavior of aircraft flying present heading after completing all legs in their flightplan
    - Originally reported in [zlsa/atc#767](https://github.com/zlsa/atc/issues/767)
- [n8rzz/atc#241](https://github.com/n8rzz/atc/issues/241) - Fix wrongful removal of departures from runway queues when arrivals land
    - Originally reported in [zlsa/atc#770](https://github.com/zlsa/atc/issues/770)
- [n8rzz/atc#240](https://github.com/n8rzz/atc/issues/240) - Fix erroneous voice readbacks for altitude command
    - Originally reported in [zlsa/atc#769](https://github.com/zlsa/atc/issues/769)
- [n8rzz/atc#133](https://github.com/n8rzz/atc/issues/133) - Fixes behavior of AircraftConflict in various ways, particularly with removal after deletion of aircraft
    - Originally reported in [zlsa/atc#734](https://github.com/zlsa/atc/issues/734)


# 3.2.0 (December 20, 2016)
### Major
* [n8rzz/atc#53](https://github.com/n8rzz/atc/issues/53) - Integrates `sidCollection` and `starCollection` with `RouteModel` within `AircraftInstanceModel`
    - Creates getters for `currentLeg` and `currentWaypoint`
    - Abstracts restrictions logic to live within `Waypoint`
    - Consolidates `runSID()` and `climbViaSid()` logic
- [n8rzz/atc#54](https://github.com/n8rzz/atc/issues/54) - Deprecates `sid` and `star` properties of the `AirportModel` in favor of `sidCollection` and `starCollection`
- [n8rzz/atc#169](https://github.com/n8rzz/atc/issues/169) - Adds [Express](expressjs.com) server to serve static assets and add [travis](travis-ci.org) config file for travis continuous integration
- [n8rzz/atc#114](https://github.com/n8rzz/atc/issues/114) - Rewrites the CommandParser from the ground up
- [n8rzz/atc#216](https://github.com/n8rzz/atc/issues/216) - Removes `Pegjs` and references completing switch to new CommandParser

### Minor
- [n8rzz/atc#77](https://github.com/n8rzz/atc/issues/77) - Implements `modelSourceFactory` and `modelSourcePool`
- [n8rzz/atc#144](https://github.com/n8rzz/atc/issues/144) - Refactors `canvasController.canvas_draw_sids` method to use `airport.sidCollection` instead of `airport.sid`
- [n8rzz/atc#55](https://github.com/n8rzz/atc/issues/55) - Moves properties shared by all `Arrival` types up to `ArrivalBase`
- [n8rzz/atc#52](https://github.com/n8rzz/atc/issues/52) - Removes `$.each()` from `AirportModel` in favor of `_forEach()` and uses `_get()` inside `aircraftInstanceModel.parse()` instead of if statements
- [n8rzz/atc#135](https://github.com/n8rzz/atc/issues/135) - Moves creation of Legs and Waypoints to constants instead of as method arguments
- [n8rzz/atc#17](https://github.com/n8rzz/atc/issues/17) - Moves `.parseCoordinate()` out of `PositionModel` and into `unitConverters`
- [n8rzz/atc#128](https://github.com/n8rzz/atc/issues/128) - Moves flight management system files to `FlightManagementSystem` folder
- [n8rzz/atc#163](https://github.com/n8rzz/atc/issues/163) - Adds `RouteModel` to `AircraftInstanceModel.runSTAR` for easier handling of a route string
- [n8rzz/atc#159](https://github.com/n8rzz/atc/issues/159) - Adds static `calculatePosition` method to `PositionModel` and abstracts common functions
- [n8rzz/atc#135](https://github.com/n8rzz/atc/issues/135) - Replaces active airport icao in view with a zulu time clock
- [n8rzz/atc#167](https://github.com/n8rzz/atc/issues/167) - Consolidates test fixtures in fixtures directory
* [n8rzz/atc#176](https://github.com/n8rzz/atc/issues/176) - Addresses issue with video maps being drawn incorrectly.
    - Updates `PositionModel` to run all calculations through the static `.calculatePosition()` method and vastly simplifies internal logic.
- [n8rzz/atc#186](https://github.com/n8rzz/atc/issues/186) - Refactors the the function names in `FixCollection` to better fit their function. `init()` to `addItems()` and `destroy()` to `removeItems()`
- [n8rzz/atc#194](https://github.com/n8rzz/atc/issues/194) - Adds gulp-cli and adds [tools readme](tools/README.md) link to gulp issues with Windows
- [n8rzz/atc#188](https://github.com/n8rzz/atc/issues/188) - Changes `routeString` to `routeCode` in `RouteModel` and moves `.toUpperCase()` from the getter to `.init()`
- [n8rzz/atc#175](https://github.com/n8rzz/atc/issues/175) - Updates `StandardRouteModel` to throw when entry/exit point doesn't exist within a collection and updates `.setDepartureRunway()` to send the `routeCode` to `Leg` on instantiation
- [n8rzz/atc#134](https://github.com/n8rzz/atc/issues/134) - Prevents collision detection for aircraft that are outside of our airspace
    - Originally reported in [zlsa/atc#736](https://github.com/zlsa/atc/issues/736)
- [n8rzz/atc#211](https://github.com/n8rzz/atc/issues/211) - Escape clears commands but not callsign if commands are present
    - Originally reported in [zlsa/atc#763](https://github.com/zlsa/atc/issues/763)

### Bugfixes
- [n8rzz/atc#145](https://github.com/n8rzz/atc/issues/145) - Moves `_comment` blocks in airport json file to be within object the are describing
- [n8rzz/atc#151](https://github.com/n8rzz/atc/issues/151) - Streamlines flight number generation and adds new method to add new callsigns to the existing list
- [n8rzz/atc#182](https://github.com/n8rzz/atc/issues/182) - Adds `_isNumber` check instead of `!magneticNorth` inside `PositionModel.calculateRelativePosition()` and the `AirspaceModel` constructor.
    - Originally reported in [zlsa/atc#754](https://github.com/zlsa/atc/issues/754)
- [n8rzz/atc#196](https://github.com/n8rzz/atc/issues/196) - Adds additional handling to `StandardRouteModel._buildEntryAndExitCollections` to handle case where `entryPoints` and `exitPoints` don't exist in the `airport.sids` definition
    - Originally reported in [zlsa/atc#760](https://github.com/zlsa/atc/issues/760)
- [n8rzz/atc#132](https://github.com/n8rzz/atc/issues/132) - Ensures proper removal of aircraft from the runway queue(s) when that aircraft has been deleted.
    - Originally reported in [zlsa/atc#706](https://github.com/zlsa/atc/issues/706)


# 3.1.0 (November 20, 2016)
### Major
- [n8rzz/atc#18](https://github.com/n8rzz/atc/issues/18) - Adds `FixModel` and static class `FixCollection` for reasoning about airport fixes
- [n8rzz/atc#19](https://github.com/n8rzz/atc/issues/19) - Adds `StandardRoute` classes reasoning about SIDs and STARs
- [n8rzz/atc#82](https://github.com/n8rzz/atc/issues/82) - Moves `airlineController` and `aircraftController` to instantiate from within `airportController` instead from `App`
- [n8rzz/atc#88](https://github.com/n8rzz/atc/issues/88) - Enable airport load without bundling and moves `airportLoadList.js` out of the `src` folder
- [n8rzz/atc#96](https://github.com/n8rzz/atc/issues/96) - Updates score calculations and how they are recorded

### Minor
- [n8rzz/atc#41](https://github.com/n8rzz/atc/issues/41) - Correct casing for Arrival and Departure factories
- [n8rzz/atc#36](https://github.com/n8rzz/atc/issues/36) - Rename `AreaModel` to `AirspaceModel`
- [n8rzz/atc#57](https://github.com/n8rzz/atc/issues/57) - Changes `StandardRoute` property name `icao` to `identifier`
- [n8rzz/atc#44](https://github.com/n8rzz/atc/issues/44) - Introduce early exit for airport load when airport data is not complete
- [n8rzz/atc#60](https://github.com/n8rzz/atc/issues/60) - Adds [git-flow](tools/documentation/git-flow-process.md) strategy document
- [n8rzz/atc#100](https://github.com/n8rzz/atc/issues/100) - Adds `BaseModel`
- [n8rzz/atc#101](https://github.com/n8rzz/atc/issues/101) - Adds `BaseCollection`

### Bugfixes
- [n8rzz/atc#45](https://github.com/n8rzz/atc/issues/45) - WMKK has misnamed star name
- [n8rzz/atc#58](https://github.com/n8rzz/atc/issues/58) - Updates spelling in `.convertMinutesToSeconds[)`
- [n8rzz/atc#75](https://github.com/n8rzz/atc/issues/75) - Future aircraft path, when on ILS, wrong width
- [n8rzz/atc#90](https://github.com/n8rzz/atc/issues/90) - `areas` is undefined in `AirportModel`
- [n8rzz/atc#91](https://github.com/n8rzz/atc/issues/91) - `FixCollection.init()` does not clear current `_items` if any exist
- [n8rzz/atc#108](https://github.com/n8rzz/atc/issues/108) - Aircraft strips show arrival airport in uppercase
- [n8rzz/atc#109](https://github.com/n8rzz/atc/issues/109) - Updates `FixCollection.findFixByName()` to accept upper, mixed, or lower case fix name
- [n8rzz/atc#115](https://github.com/n8rzz/atc/issues/115) - Switching to a previously loaded airport does not clear previous airport fixes
- [n8rzz/atc#191](https://github.com/n8rzz/atc/issues/191) - Fixes `parseElevation()` so that it does not return NaN when it is given the string `'Infinity'`
    - Originally reported in [zlsa/atc#756](https://github.com/zlsa/atc/issues/756)<|MERGE_RESOLUTION|>--- conflicted
+++ resolved
@@ -1,4 +1,3 @@
-<<<<<<< HEAD
 # 6.18.0 (June 1, 2020)
 ### New Features
 - <a href="https://github.com/openscope/openscope/issues/1568" target="_blank">#1568</a> - Add command reference and slack links to help menu
@@ -6,11 +5,10 @@
 ### Bugfixes
 
 ### Enhancements & Refactors
-=======
+
 # 6.17.1 (May 21, 2020)
 ### Hotfixes
 - <a href="https://github.com/openscope/openscope/issues/1573" target="_blank">#1573</a> - Add missing waypoints from KJFK to fix crash
->>>>>>> 3e1f5344
 
 # 6.17.0 (May 1, 2020)
 ### New Features
