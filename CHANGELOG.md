# 6.7.0 (November 1, 2018)
### New Features
<<<<<<< HEAD
- [#945](https://github.com/openscope/openscope/issues/945) - added an information panel with data about wind and elevation
=======
- [#1033](https://github.com/openscope/openscope/issues/1033) - Add support for overflights
- [#793](https://github.com/openscope/openscope/issues/793) - Add AIRAC airport file key and system command
- [#1017](https://github.com/openscope/openscope/issues/1017) - Add more GA aircraft

>>>>>>> 9d4d4996




### Bugfixes
- [#1099](https://github.com/openscope/openscope/issues/1099) - Fix wrong B747 entry in Turkish Airlines file
- [#1104](https://github.com/openscope/openscope/issues/1104) - Fix console warnings for removing StripViewModel which doesn't exist
- [#1103](https://github.com/openscope/openscope/issues/1103) - Fix pressing ESC doesn't fully clear the command bar
- [#1149](https://github.com/openscope/openscope/issues/1149) - Ensure all flight strips are removed when switching to another airport





### Enhancements & Refactors
- [#1108](https://github.com/openscope/openscope/issues/1108) - Overhaul of KLAS
- [#794](https://github.com/openscope/openscope/issues/794) - Bring KMIA back into compliance with the airport specs
- [1123](https://github.com/openscope/openscope/issues/1123) - Make runway mandatory in "taxi" command
- [#1112](https://github.com/openscope/openscope/issues/1112) - Cleanup of eslint errors and warnings
- [#1138](https://github.com/openscope/openscope/issues/1138) - Remove contributors block from package.json
- [#696](https://github.com/openscope/openscope/issues/696) - Default canvas theme no longer hardcoded in CanvasController
- [#1144](https://github.com/openscope/openscope/issues/1144) - Move calculateSpawnHeading to SpawnPattenModel
- [#1142](https://github.com/openscope/openscope/pull/1142) - Update documentation for taxi command
- [#966](https://github.com/openscope/openscope/pull/966) - Improve terrain generation documentation
- [#1133](https://github.com/openscope/openscope/issues/1133) - Improve InputController class





# 6.6.0 (October 1, 2018)
### New Features
- [#989](https://github.com/openscope/openscope/issues/989) - Add in Austin Bergstrom International Airport
- [#1090](https://github.com/openscope/openscope/issues/1090) - Add Tecnam P92 Aircraft

### Bugfixes
- [#1086](https://github.com/openscope/openscope/issues/1086) - Update P28A Climb rate fm 2000ft/m to 700ft/m
- [#1034](https://github.com/openscope/openscope/issues/1034) - Fix waypoint time-to-turn calculations to ensure smooth turns
- [#935](https://github.com/openscope/openscope/issues/935) - Prevent aircraft from skipping fixes that require tight turns
- [#870](https://github.com/openscope/openscope/issues/870) - Fix unusable runway bug after changing one aircraft's departure runway
- [#1101](https://github.com/openscope/openscope/issues/1101) - Fix console error caused by vector waypoints

### Enhancements & Refactors
- [1077](https://github.com/openscope/openscope/issues/1077) - Update flight strips view by separating arrival and departure strips
- [#1074](https://github.com/openscope/openscope/issues/1074) - Update link to "aircraft separation rules" in scoring.md
- [#111](https://github.com/openscope/openscope/issues/111) - Draw STARs on scope like we do with SIDs


# 6.5.0 (September 1, 2018)
### New Features
- [#206](https://github.com/openscope/openscope/issues/206) - Add Bucharest Henri Coandǎ International Airport (LROP)

### Bugfixes
- [#994](https://github.com/openscope/openscope/issues/994) - fix "Aircraft vectored off ILS maintain over-precise altitude"
- [#1048](https://github.com/openscope/openscope/issues/1048) - fix "Aircrafts do not land after ILS clearance" because runway is not part of their STAR
- [#1044](https://github.com/openscope/openscope/issues/1044) - fix aircrafts drift off ILS localizer during final approach causing "strange behaviour after landing"
- [#1047](https://github.com/openscope/openscope/issues/1047) - fix "Flight number 5000 pronounced incorrectly"
- [#993](https://github.com/openscope/openscope/issues/993) - fix Arrivals exiting and reentering airspace causes error about missing strip
- [#724](https://github.com/openscope/openscope/issues/724) - fix settings modal doesn't add active class to control icon
- [#421](https://github.com/openscope/openscope/issues/421) - Add missing keys to spawnPatternModelJsonValidator
- [#836](https://github.com/openscope/openscope/issues/836) - Fix "hold in STAR procedure isn't working"

### Enhancements & Refactors
- [#933](https://github.com/openscope/openscope/issues/933) - Revival of Istanbul Atatürk Airport (LTBA)
- [#1053](https://github.com/openscope/openscope/issues/1053) Add optional altitude argument for 'descend via STAR' command
- [#1071](https://github.com/openscope/openscope/issues/1071) Add optional altitude argument for 'climb via SID' command


# 6.4.0 (August 1, 2018)
### New Features
- [#403](https://github.com/openscope/openscope/issues/403) - Add Flughafen Düsseldorf (Düsseldorf Airport, EDDL)

### Bugfixes
- [#1018](https://github.com/openscope/openscope/issues/1018) - Fix "leaving airspace without proper clearance" bug at KSEA
- [#915](https://github.com/openscope/openscope/issues/915) - Change passing/diverging separation logic to use assigned heading, not ground track heading
- [#38](https://github.com/openscope/openscope/issues/38) - Fix issues with localizer interception
    - prevents aircraft from spinning in circles (in most cases we're seeing)
    - ensures descents below assigned altitude do not begin until established on the localizer
    - penalizes localizer interception above glideslope
    - triggers go-arounds at final approach fix if not established on both localizer and glideslope
- [#1030](https://github.com/openscope/openscope/issues/1030) - Fix background color of options menu dropdowns

### Enhancements & Refactors
- [#1005](https://github.com/openscope/openscope/issues/1005) - Minor updates to KRDU
- [#1023](https://github.com/openscope/openscope/issues/1023) - Standardize `openScope` capitalization
- [#949](https://github.com/openscope/openscope/issues/949) - Keep video map clearly visible at all zoom levels
- [#1000](https://github.com/openscope/openscope/issues/1000) - Increase max width of airport selection dialog to permit longer airport names


# 6.3.0 (July 1, 2018)
### New Features
- [#272](https://github.com/openscope/openscope/issues/272) - Add Cincinnati/Northern Kentucky International Airport (KCVG)

### Bugfixes
- [#1008](https://github.com/openscope/openscope/issues/1008) - Correct airline files using old callsign format

### Enhancements & Refactors
- [#938](https://github.com/openscope/openscope/issues/938) - Overhaul of OMDB
- [#94](https://github.com/openscope/openscope/issues/94) - Adds @openscope/validator package with supporting npm script


# 6.2.0 (June 10, 2018)
### New Features
- [#893](https://github.com/openscope/openscope/issues/893) - Add Prague Václav Havel Airport (LKPR)
- [#444](https://github.com/openscope/openscope/issues/444) - Adds option button to toggle video map display
- [#884](https://github.com/openscope/openscope/issues/884) - Add airline files for non-US registration callsigns

### Bugfixes
- [#968](https://github.com/openscope/openscope/issues/968) - Fixed N-numbered GA aircraft having callsign "default" if voice is on
- [#907](https://github.com/openscope/openscope/issues/907) - Updates `SpawnPatternModel` to handle integer or float values for `#rate`
- [#996](https://github.com/openscope/openscope/issues/996) - Add airport guide directory entry for LKPR

### Enhancements & Refactors
- [#956](https://github.com/openscope/openscope/issues/956) - Updated 'descend via STAR' documentation to change mentioning SID to STAR
- [#782](https://github.com/openscope/openscope/issues/782) - Overhaul of KATL
- [#961](https://github.com/openscope/openscope/issues/961) - Updated climb and descent rates using Eurocontrol data
- [#874](https://github.com/openscope/openscope/issues/874) - Continue and clean up following FMS / Route refactor
- [#982](https://github.com/openscope/openscope/issues/982) - Remove empty .gitkeep file
- [#916](https://github.com/openscope/openscope/issues/916) - Consolidates aircraft removal logics, renames AircraftModel#inside_ctr -> AircraftModel#isControllable, simplifies aircraft update logic in AircraftController
- [#972](https://github.com/openscope/openscope/issues/972) - Updated airline fleets to newest data


# 6.1.2 (May 2, 2018)
### Hotfix
- [#953](https://github.com/openscope/openscope/issues/953) - Fix aircraft not descending into airspace when airspace ceiling is below STAR bottom altitude


# 6.1.1 (May 1, 2018)
### Hotfix
- [#950](https://github.com/openscope/openscope/issues/950) - Fix left turn command `t l ###`


# 6.1.0 (May 1, 2018)
### New Features
- [#818](https://github.com/openscope/openscope/issues/818) - Allows selection of only aircraft within controlled airspace
- [#838](https://github.com/openscope/openscope/issues/838) - Add Zürich Airport (LSZH)
- [#24](https://github.com/openscope/openscope/issues/24) - Add command to inform arrivals of assigned landing runway

### Bugfixes
- [#918](https://github.com/openscope/openscope/issues/918) - Fix failed load by verifying "last airport" in loadList before attempting to use it
- [#939](https://github.com/openscope/openscope/issues/939) - Fix airline fleet detection logic that was erroring during spawn of properly declared patterns
- [#899](https://github.com/openscope/openscope/issues/899) - Fix improper merging of routes when divergent waypoint is not in the middle of the leg
- [#940](https://github.com/openscope/openscope/issues/940) - Fixes British Airways fleets; re-adds 'short' fleet and removes historic fleet
- [#947](https://github.com/openscope/openscope/issues/947) - Fix lack of red response for 'land' and update documentation

### Enhancements & Refactors
- [#910](https://github.com/openscope/openscope/issues/910) - Reactivate KBOS and KSTL
- [#856](https://github.com/openscope/openscope/issues/856) - Overhaul of Doha Hamad International Airport (OTHH)
- [#246](https://github.com/openscope/openscope/issues/246) - Overhaul OMAA (Abu Dhabi)
- [#908](https://github.com/openscope/openscope/issues/908) - Minor updates to KSEA
- [#928](https://github.com/openscope/openscope/issues/928) - Minor updates to KPDX
- [#923](https://github.com/openscope/openscope/issues/923) - Overhaul of KABQ
- [#931](https://github.com/openscope/openscope/issues/931) - Minor updates to KDCA
- [#241](https://github.com/openscope/openscope/issues/241) - Overhaul of London Luton Airport (England, United Kingdom)
- [#927](https://github.com/openscope/openscope/issues/927) - Fix climb rates for CRJs
- [#677](https://github.com/openscope/openscope/issues/677) - Add test which ensures all airport JSONs contain valid JSON data (helpful for airport developers)


# 6.0.0 (March 1, 2018)
### Major
- [#809](https://github.com/openscope/openscope/issues/809) - Major reconfiguration of FMS and navigation-related components of the sim

### New Features
- [#108](https://github.com/openscope/openscope/issues/108) - Add Ottawa Macdonald–Cartier International Airport (Canada)
- [#265](https://github.com/openscope/openscope/issues/265) - Add Leeds Bradford Airport (England, United Kingdom)
- [#816](https://github.com/openscope/openscope/issues/816) - Add Kansas City Int'l (KMCI)
- [#819](https://github.com/openscope/openscope/issues/819) - Add Raleigh-Durham Int'l (KRDU)
- [#785](https://github.com/openscope/openscope/issues/785) - Add Pittsburgh International Airport (KPIT)
- [#106](https://github.com/openscope/openscope/issues/106) - Add Halifax Stanfield International Airport (CYHZ)

### Bugfixes
- [#864](https://github.com/openscope/openscope/issues/864) - Resolve console.warning() is not a function (when drawing SIDs), by removing the -ing
- [#879](https://github.com/openscope/openscope/issues/879) - Restore functionality of non-procedural descents to airspace ceiling
- [#895](https://github.com/openscope/openscope/issues/895) - Ensure number-type variables defined in spawn patterns are cast to numbers if provided as strings

### Enhancements & Refactors
- [#840](https://github.com/openscope/openscope/issues/840) - Updates documentation on airport file standards
- [#655](https://github.com/openscope/openscope/issues/655) - Set new standards for airport difficulty levels
- [#529](http://github.com/openscope/openscope/issues/529) - Convert `NavigationLibrary` to a singleton
- [#881](http://github.com/openscope/openscope/issues/881) - Remove nonfunctional airports from load list broken by feature/809
- [#216](https://github.com/openscope/openscope/issues/216) - Overhaul of Ronald Reagan Washington National Airport (DC, USA)
- [#854](https://github.com/openscope/openscope/issues/854) - Overhaul of Manchester International Airport (England, United Kingdom
- [#866](https://github.com/openscope/openscope/issues/866) - Customisation of callsign formats
- [#199](https://github.com/openscope/openscope/issues/199) - Overhaul of Frankfurt Am Main International Airport (Germany)
- [#842](https://github.com/openscope/openscope/issues/842) - Updates KBOS to AIRAC 1802
- [#844](https://github.com/openscope/openscope/issues/844) - Updates KSTL to AIRAC 1802
- [#851](https://github.com/openscope/openscope/issues/851) - Updates KPDX to AIRAC 1802
- [#837](https://github.com/openscope/openscope/issues/837) - Refactors `StripView` classes to not use `$.show()` and `$.hide()`
    - updates css to use `flexbox` instead of the clever `translateY()` tricks.
    - [#885](https://github.com/openscope/openscope/issues/885) - Removes loading indicator and simplifies `LoadingView`
- [#796](https://github.com/openscope/openscope/issues/796) - Updates ENGM (Oslo Airport, Norway)
- [#723](https://github.com/openscope/openscope/issues/723) - Add contribution guidelines document


# 5.7.0 (December 1, 2017)
### Bugfixes
- [#831](https://github.com/openscope/openscope/issues/831) - Add empty video maps to WIP airports to keep them from crashing

### Enhancements & Refactors
- [#823](https://github.com/openscope/openscope/issues/823) - Add restricted and prohibited areas to KSEA
- [#825](https://github.com/openscope/openscope/issues/825) - Updates KSTL to AIRAC 1712
- [#821](https://github.com/openscope/openscope/issues/821) - Updates KDTW to AIRAC 1712
- [#829](https://github.com/openscope/openscope/issues/829) - Updates EDDH (Hamburg Airport, Germnay)
- [#833](https://github.com/openscope/openscope/issues/833) - Updates documentation on airport format
- [#485](https://github.com/openscope/openscope/issues/485) - Updates KLAS (McCarran International Airport, NV)
- [#801](https://github.com/openscope/openscope/issues/801) & [#802](https://github.com/openscope/openscope/issues/802) - Removed Monarch Airlines and Airberlin


# 5.6.1 (November 1, 2017)
### Hotfix
- [#814](https://github.com/openscope/openscope/issues/814) - Fix severe canvas bug for airports with runways that don't draw extended centerlines


# 5.6.0 (November 1, 2017)
### New Features
- [#647](https://github.com/openscope/openscope/issues/647) - Add Tampa Intl. (KTPA)
- [#107](https://github.com/openscope/openscope/issues/107) - Add Theodore Francis Green Memorial State Airport (Providence, US)
- [#559](https://github.com/openscope/openscope/issues/559) - New Airport: KDTW (Detroit Metropolitan Wayne County Airport, MI)
- [#236](https://github.com/openscope/openscope/issues/236) - Splits canvas into STATIC and DYNAMIC canvases, only drawing updates when there are updates to draw.
    - Moves CanvasController arrow functions to bound class methods

### Bugfixes
- [#667](https://github.com/openscope/openscope/issues/667) - Fix bug where aircraft cleared twice for ILS won't join glideslope
- [#567](https://github.com/openscope/openscope/issues/567) - Fix bug of aircraft descending via STAR to '0' altitude
- [#787](https://github.com/openscope/openscope/issues/787) - `sid` command no longer sets the aircraft's destination property
- [#812](https://github.com/openscope/openscope/issues/812) - Ensure aircraft future path is drawn only when directed by settings menu

### Enhancements & Refactors
- [#755](https://github.com/openscope/openscope/issues/755) - Deprecated the `rate` command
- [#80](https://github.com/openscope/openscope/issues/80) - Add git strategy flow chart to documentation
- [#662](https://github.com/openscope/openscope/issues/662) - Force arrivals with non-altitude-restricted STARs/routes descend at least to ceiling of controlled airspace
- [#725](https://github.com/openscope/openscope/issues/725) - Consolidate GameController timing elements into TimeKeeper
- [#764](https://github.com/openscope/openscope/issues/764) - Fix links in airport guide documentation
- [#768](https://github.com/openscope/openscope/issues/768) - Fix mistake in version number
- [#768](https://github.com/openscope/openscope/issues/768) - Minor renaming of holding related methods in FMS
- [#427](https://github.com/openscope/openscope/issues/427) - Updates KSFO (San Francisco International Airport, CA)
- [#773](https://github.com/openscope/openscope/issues/773) - Updates KABQ to AIRAC 1711
- [#775](https://github.com/openscope/openscope/issues/775) - Updates KSEA to AIRAC 1711
- [#777](https://github.com/openscope/openscope/issues/777) - Updates KSTL to AIRAC 1711
- [#780](https://github.com/openscope/openscope/issues/780) - Updates KBOS to AIRAC 1711
- [#726](https://github.com/openscope/openscope/issues/726) - Adds `CanvasStageModel` class and abstracts canvas dimensions, pan, zoom, and unit translation methods to this new singleton
- [#650](https://github.com/openscope/openscope/issues/650) - Updates KPDX (Portland International Airport, OR)
- [#791](https://github.com/openscope/openscope/issues/791) - Adds useful error message and tests for case when airport file has procedure with improperly defined `draw` segment


# 5.5.1 (October 1, 2017)
### Hotfix
- [#709](https://github.com/openscope/openscope/issues/709) & [#744](https://github.com/openscope/openscope/issues/744) - Checks if the airport in localStorage exists before loading it
- [#710](https://github.com/openscope/openscope/issues/710) & [#744](https://github.com/openscope/openscope/issues/744) - Updates `.eslint` rules to ignore unused `event` and `error` parameters


# 5.5.0 (October 1, 2017)
### New Features
- [#641](https://github.com/openscope/openscope/issues/641) - Add `sa`, `saa`, `sh`, `sah`, `ss`, `sas` commands
- [#14](https://github.com/openscope/openscope/issues/14) - Add toggleable scope command bar, and lays foundation for the Scope, its commands, and its collections of radar targets.
- [#564](https://github.com/openscope/openscope/issues/564) - The mouse button to drag the radar screen is now right click
- [#637](https://github.com/openscope/openscope/issues/637) - Adds Ted Stevens Anchorage Intl. (PANC)

### Bugfixes
- [#683](https://github.com/openscope/openscope/issues/683) - Fix SID Names at MDSD following the screen centre
- [#685](https://github.com/openscope/openscope/issues/685) - Fix the command bar displaying a '?' when the up or down arrow is pressed
- [#699](https://github.com/openscope/openscope/issues/699) - Extends departing spawnPatterns outside the airspace at KSDF to prevent point deduction
- [#704](https://github.com/openscope/openscope/issues/704) - Adds `footer` section to `index.html` and combines former partials `controls` and `score` with the `#command` input
    - updates styles to use flexbox with properly organized children
- [#728](https://github.com/openscope/openscope/issues/728) - Clear radar target collection when changing airports
- [#732](https://github.com/openscope/openscope/issues/732) - Ensure radar targets are removed when aircraft model is deleted
- [#711](https://github.com/openscope/openscope/issues/711) - Ensure game options initialize to correct default values
- [#741](https://github.com/openscope/openscope/issues/741) - Remove call to `AirportController.hasAirport()` in `index.js`
- [#740](https://github.com/openscope/openscope/issues/740) - Changes background-color of settings option selects to transparent
- [#743](https://github.com/openscope/openscope/issues/743) - Updates param passed to RadarTargetCollection from within AircraftController.aircraft_remove(
- [#742](https://github.com/openscope/openscope/issues/742) - Ensure failure message responses are shown in red

### Enhancements & Refactors
- [#679](https://github.com/openscope/openscope/issues/679) - Modifies `StripView` background-color to use rgba instead of hex to allow for a semi-transparent background
- [#657](https://github.com/openscope/openscope/issues/657) - Adds Eric Meyer CSS Reset and updates existing CSS to work without `*` reset
- [#695](https://github.com/openscope/openscope/issues/695) - Stops `console.warn()` spam every frame if terrain is less than zero
- [#670](https://github.com/openscope/openscope/issues/670) - Adds `localStorage.setItem()` to `GameOptions.setOptionByName()` and adds test file for `GameOptions`
- [#452](https://github.com/openscope/openscope/issues/452) - Update airport format document with new properties and requirements
- [#614](https://github.com/openscope/openscope/issues/614) - Update developer documentation regarding git strategy
- [#717](https://github.com/openscope/openscope/issues/717) - Execute scope command by clicking radar target
- [#296](https://github.com/openscope/openscope/issues/296) - Adds `TimeKeeper` singleton and moves `App.incrementFrame()` logic to this new class
- [#721](https://github.com/openscope/openscope/issues/721) - Removed the `version` command
- [#527](https://github.com/openscope/openscope/issues/527) - Updates Shannon (EINN) - Updated all procedures, added video map and terrain, updated traffic
- [#707](https://github.com/openscope/openscope/issues/707) - Makes first pass at `CanvasController` refactor
    - adds `TimeKeeper` singleton to make time tracking easier to manage
    - moves logic to update properties of the `CanvasController` to live within the `CanvasController` and happen via triggered events
    - sets the stage for next round of `CanvasController` updates by adding `CANVAS_NAME` enum to be used when creating canvas elements
- [#29](https://github.com/openscope/openscope/issues/29) - Add airport guide files and start ksea as an example
- [#354](https://github.com/openscope/openscope/issues/354) - Ensure tutorial selects departure aircraft
- [#718](https://github.com/openscope/openscope/issues/718) - Add documentation and tutorial section for scope commands
- [#630](https://github.com/openscope/openscope/issues/630) - Update UI green colors to match default blue theme
- [#326](https://github.com/openscope/openscope/issues/326) - Checks if an aircraft can reach assigned altitude/speed


# 5.4.1 (September 2, 2017)
### Hotfix
- [#327](https://github.com/openscope/openscope/issues/327) - Fix WIP airports which fail to load due to improper procedure formatting


# 5.4.0 (September 1, 2017)
### New Features
- [#327](https://github.com/openscope/openscope/issues/327) - Add Albuquerque Sunport (KABQ)
- [#541](https://github.com/openscope/openscope/issues/541) - Add Hartsfield–Jackson Atlanta Intl. (KATL)
- [#557](https://github.com/openscope/openscope/issues/557) - Add Louisville Intl. (KSDF)
- [#331](https://github.com/openscope/openscope/issues/331) - New Airport: KELP (El Paso International Airport, TX)
- [#349](https://github.com/openscope/openscope/issues/349) - New Airport: KSTL (St. Louis Lambert International Airport, MO)
- [#555](https://github.com/openscope/openscope/issues/555) - New Airport: KTUS (Tuscon International Airport, AZ)
- [#624](https://github.com/openscope/openscope/issues/624) - New Airport: KJAX (Jacksonville International Airport, FL)

### Bugfixes
- [#618](https://github.com/openscope/openscope/issues/618) - Fix VNAV descents on STARs with only "at/above" and "at/below" restrictions
- [#664](https://github.com/openscope/openscope/issues/664) - Updates order of elements in the StripViewTemplate so the FlightRules element is properly floated to the right
- [#659](https://github.com/openscope/openscope/issues/659) - Fix misalignment in airport selection dialog

### Enhancements & Refactors
- [#619](https://github.com/openscope/openscope/issues/619) - Removed index.html as it is generated from templates when run
- [#619](https://github.com/openscope/openscope/issues/619) - Implements new loading screen with new color scheme and animated radar sweep
- [#566](https://github.com/openscope/openscope/issues/566) - Extends departing spawnPatterns outside the airspace at EIDW to prevent point deduction
- [#615](https://github.com/openscope/openscope/issues/615) - Extends departing spawnPatterns outside the airspace at MDSD to prevent point deduction
- [#635](https://github.com/openscope/openscope/issues/635) - Extends departing spawnPatterns outside the airspace at KBOS to prevent point deduction
- [#15](https://github.com/openscope/openscope/issues/15) - Implement scope themes, and changed default theme to blue-based
- [#431](https://github.com/openscope/openscope/issues/431) - Deactivate unused WIP airports from the load list, and add premium flag
- [#7](https://github.com/openscope/openscope/issues/7) - Document airport terrain generation process
- [#653](https://github.com/openscope/openscope/issues/653) - Remove index.html from document root in tools/README.md
- [#640](https://github.com/openscope/openscope/issues/640) - Deprecate the `say route` command
- [#481](https://github.com/openscope/openscope/issues/481) - Adds LESS preprocessor and adds CSS folder structure
- [#639](https://github.com/openscope/openscope/issues/639) - Deprecated `abort` command
- [#365](https://github.com/openscope/openscope/issues/365) - Renamed `index.md` to `commands.md` and added system commands and a TOC
- [#480](https://github.com/openscope/openscope/issues/480) - Consolidate console warnings for missing fixes to single message
- [#516](https://github.com/openscope/openscope/issues/516) - Update Ezeiza (SAEZ) - Updated all procedures, added video map, updated traffic, added new airlines
- [#660](https://github.com/openscope/openscope/issues/660) - Lower spawn altitude for arrivals into MDSD so they can descend in time


# 5.3.0 (August 1, 2017)
### Features
- [#288](https://github.com/openscope/openscope/issues/288) - New airport: MDSD (Las Américas International Airport, Dominican Republic)
    - Includes Terrain and Video map
    - Adds Copa Airlines (CMP) and PAWA Dominicana (PWD)
- [#572](https://github.com/openscope/openscope/issues/572) - Add new openScope emblem vector graphic
- [#484](https://github.com/openscope/openscope/issues/572) - Adds additional meta tags to index.html head
- [#581](https://github.com/openscope/openscope/issues/581) - Adds a link to the full command reference at the end of the tutorial
- [#536](https://github.com/openscope/openscope/issues/536) - The distance separator behind aircraft on ILS is now toggleable
- [#411](https://github.com/openscope/openscope/issues/411) - Removes the blue line "departure window"

### Bugfixes
- [#562](https://github.com/openscope/openscope/issues/562) - Removes inactive danger areas at EIDW
- [#570](https://github.com/openscope/openscope/issues/570) - Make aircraft proceed direct new fix after full reroute
- [#383](https://github.com/openscope/openscope/issues/383) - Recalculate SID/STAR legs when changing assigned runway
- [#510](https://github.com/openscope/openscope/issues/510) - Remove +/-/= zoom hotkey, conflicts with speed
- [#577](https://github.com/openscope/openscope/issues/577) - Correct EGKK's departure fix

### Refactors
- [#586](https://github.com/openscope/openscope/issues/586) - Fix spelling error of `CanvasController` as `ConvasController`
- [#290](https://github.com/openscope/openscope/issues/290) - Remove deprecated fixRadialDist()
- [#593](https://github.com/openscope/openscope/issues/593) - Renamed `MIDDLE_PESS` as `MIDDLE_PRESS` in `InputController`
- [#602](https://github.com/openscope/openscope/issues/602) - Fix instances of misspelling of @param in code docblocks
- [#599](https://github.com/openscope/openscope/issues/599) - Deprecates `gulp server` task and adds `nodemon` package


# 5.2.1 (July 1, 2017)
### Hotfix
- [#549](https://github.com/openscope/openscope/issues/549) - Ensure previously specified directions of turn are not preserved when a new heading instruction is given


# 5.2.0 (July 1, 2017)
### Features
- [#310](https://github.com/openscope/openscope/issues/310) - Add capability for vectors in route strings
- [#138](https://github.com/openscope/openscope/issues/138) - Adds more context to the Model classes by adding an optional input paramater
- [#191](https://github.com/openscope/openscope/issues/191) - Adds object helper class for object validation
- [#402](https://github.com/openscope/openscope/issues/1402) - Renamed AircraftInstanceModel with AircraftModel
- [#19](https://github.com/openscope/openscope/issues/19) - Add capability for fly-over fixes in route strings
- [#372](https://github.com/openscope/openscope/issues/372) - Adds squawk/sq command
- [#40](https://github.com/openscope/openscope/issues/40) - Adds the ability to call an airplane by its callsign
- [#457](https://github.com/openscope/openscope/issues/457) - Adds `EventBus` and `EventModel`
- [#93](https://github.com/openscope/openscope/issues/93) - Adds `RunwayCollection` and `RunwayRelationshipModel` and moves some runway logic to live in these new classes
    - [#312](https://github.com/openscope/openscope/issues/312) - Abstracts headwind/crosswind calculations to RunwayModel
    - [#58](https://github.com/openscope/openscope/issues/58) - Removes circular reference in AirportModel.runway.airportModel
- [#469](https://github.com/openscope/openscope/issues/469) - Updates `SpawnPatternModel` to use the `AirportModel.arrivalRunway` property when gathering waypoint models needed to calculate initial aircraft heading
- [#33](https://github.com/openscope/openscope/issues/33) - Adds support for suffixes in SID and STAR procedures
- [#476](https://github.com/openscope/openscope/issues/476) - Adds game option to include/hide WIP airports in the airport list
- [#285](https://github.com/openscope/openscope/issues/285) - Adds `StripViewController`, `StripViewCollection`, and `StripViewModel` classes
    - Removes progress strip logic from the `AircraftModel`
    - Completely reworks CSS for `StripViewList`
- [#491](https://github.com/openscope/openscope/issues/491) - Adds `.isGroundedFlightPhase()` and implements this helper in `.buildWaypointModelsForProcedure()`
    - This allows for waypointModels to be build from the correct collection based on `flightPhase`
- [#477](https://github.com/openscope/openscope/issues/477) - Updates `AircraftModel.onAirspaceExit()` to look only at the `mcp.headingMode` value
- [#423](https://github.com/openscope/openscope/issues/423) - Adds user setting option to change length of PTL
- [#208](https://github.com/openscope/openscope/issues/208) - Updates Dublin (EIDW) - Improved procedures, added terrain and video map, modified airspace, realistic traffic
- [#508](https://github.com/openscope/openscope/issues/508) - Updates logic to display historical aircraft position for aircraft outside controlled airspace
- [#418](https://github.com/openscope/openscope/issues/418) - Updates development-workflow-procedures, adds Quick Start guide to README and consolidates all documentation in the `documentation` directory
- [#434](https://github.com/openscope/openscope/issues/434) - Adds tests and verifies functionality of non-procedural departures and arrivals (support for direct route strings)
- [#483](https://github.com/openscope/openscope/issues/483) - Adds unique transponder and CID generation methods
- [#137](https://github.com/openscope/openscope/issues/137) - Abstracts non game loop logic into new class `AppController`, which provides facade methods for `App` to call during game loop
- [#72](https://github.com/openscope/openscope/issues/72) - Converts `AirportController`, `GameController` and `UiController` to static classes
    - updates `window` references to these classes
    - updates `prop` references to these classes
- [#32](https://github.com/openscope/openscope/issues/32) - Add support for ranged altitude and speed restrictions in procedures
- [#32](https://github.com/openscope/openscope/issues/32) - Improve VNAV climbs and descents to better comply with restrictions
- [#228](https://github.com/openscope/openscope/issues/228) - Updates Boston Logan Intl. (KBOS) - Updated procedures, added video map and terrain, modified airspace, realistic traffic
- [#535](https://github.com/openscope/openscope/issues/535) - Removes left over references to `AircraftStripView` in `AircraftModel`

### Bugfixes
- [#385](https://github.com/openscope/openscope/issues/385) - Fixes coordinate letter issue at SBGL
- [#424](https://github.com/openscope/openscope/issues/424) - Prevent NaNs being passed on if invalid altitude is given
- [#356](https://github.com/openscope/openscope/issues/356) - Removes fix command from tutorial and replaces it with infomation on 'route', 'Say Route', and 'Proceed Direct'
- [#325](https://github.com/openscope/openscope/issues/325) - Fixes coordinate letter issues at RJBB, OSDI, OTHH
- [#448](https://github.com/openscope/openscope/issues/448) - Removes KBOS fixes from EKCH
- [#492](https://github.com/openscope/openscope/issues/492) - Runway, wind and spawnPattern changes to allow EGNM to operate
- [#467](https://github.com/openscope/openscope/issues/467) - Prevent attempts to access positions of vector waypoints
- [#451](https://github.com/openscope/openscope/issues/451) - Adjusts fix validation for hold/vector/flyover fix names
- [#521](https://github.com/openscope/openscope/issues/521) - Prevents simulator from wrongfully overriding assigned alt/hdg during approach clearances
- [#522](https://github.com/openscope/openscope/issues/522) - Updates `AirportModel.buildRestrictedAreas()` to build the coordinate array with the correct shape
- [#539](https://github.com/openscope/openscope/issues/539) - Adds local reference to `EventBus` inside `AircraftCommander`
- [#344](https://github.com/openscope/openscope/issues/344) - Cancel approach clearances whenever an altitude or heading instruction is given
- [#546](https://github.com/openscope/openscope/issues/546) - Make flight strips show appropriate altitude values


# 5.1.1 (May 12, 2017)
### Hotfix
- [#458](https://github.com/openscope/openscope/issues/458) - Fixes or removes from load list all airports that fail to load


# 5.1.0 (May 1, 2017)
### Features
- [#316](https://github.com/openscope/openscope/issues/316) - adds [deployment-checklist](tools/documentation/deployment-checklist.md) document
- [#184](https://github.com/openscope/openscope/issues/184) - Updates the airport-format.md file
- [#374](https://github.com/openscope/openscope/issues/374) - allow for specification of airport's default arrival and departure runway
- [#367](https://github.com/openscope/openscope/issues/367) - adds [airport-file-standards](tools/documentation/deployment-checklist.md) document

### Bugfixes
- [#364](https://github.com/openscope/openscope/issues/364) - Adds additional check for `undefined` in `CommandParser` when adding args to a `CommandModel`
- [#370](https://github.com/openscope/openscope/issues/370) - Deprecates and removes `AircraftController._setDestinationFromRouteOrProcedure()` as it was implemented to maintain a previous api which is no longer used
- [#188](https://github.com/openscope/openscope/issues/188) - Ensure the verbal and text instructions/readbacks state the correct directionality
- [#396](https://github.com/openscope/openscope/issues/396) - Updates Pilot.applyDepartureProcedure() to use RunwayModel correctly
- [#399](https://github.com/openscope/openscope/issues/399) - Updates `fms.getDestinationName()` to return the `fixName` when `currentLeg` is not a procedure
- [#394](https://github.com/openscope/openscope/issues/394) - Fix wrong PTL length and set to 1 minute
- [#404](https://github.com/openscope/openscope/issues/404) - Fixes broken link in [airport-format](tools/documentation/airport-format.md)
- [#395](https://github.com/openscope/openscope/issues/395) - Fix datablock speed to show GS, not IAS
- [#408](https://github.com/openscope/openscope/issues/408) - Ensure red response is given to `rr FIXXA..FIXXB`
- [#410](https://github.com/openscope/openscope/issues/410) - Fix strip update crash for arrivals on vectors


# 5.0.1 (April 24, 2017)
### Hotfix
- [#359](https://github.com/openscope/openscope/issues/359) - Updates `AircraftStripView` to display departure procedures with the correct `NAME.EXIT` shape


# 5.0.0 (April 21, 2017)
### Major
- [#139](https://github.com/openscope/openscope/issues/139) - Refactors FMS
    - This represents a ground-up, from scratch, re-build of the flight management system with new classes: `Fms`, `LegModel`, and `WaypointModel`
    - Introduces the `ModeController` that completely separates Altitude, Heading and Speed settings from the FMS and allowing the FMS to be in charge of the flight plan and any fixRestrictions defined for a given route
    - Adds `Pilot` class that acts as a coordinator layer between the `AircraftCommander`, `AircraftInstanceModel`, `ModeController`, and `Fms`
    - Completely reworks how `Aircraft.target` is calculated
    - Introduces the concept of `flightPhase`, and begins integrating that property in lieu of category (arrival/departure)
    - Adds ability to define hold waypoints with a symbol `@`
    - Splits `PositionModel` into two new classes; `StaticPositionModel` and `DynamicPositionModel`
    - Work on this issue also resolves or invalidates previously recorded issues:
        - [#57](https://github.com/openscope/openscope/issues/57) - `aircraftInstanceModel.fms` has a circular dependency with `aircraftInstanceModel.fms.my_aircraft.fms`
        - [#73](https://github.com/openscope/openscope/issues/73) - Using STAR command to change aircraft's assigned STAR throws errors
        - [#77](https://github.com/openscope/openscope/issues/77) - Abstract current waypoint altitude and speed setting
        - [#78](https://github.com/openscope/openscope/issues/78) - Add Leg to modelSourcePool
        - [#79](https://github.com/openscope/openscope/issues/79) - Refactor fms param out of Leg
        - [#81](https://github.com/openscope/openscope/issues/81) - Extend RouteModel, or add new layer, to handle compound routes
        - [#86](https://github.com/openscope/openscope/issues/86) - Rerouting aircraft causes it to climb to unassigned altitude
        - [#87](https://github.com/openscope/openscope/issues/87) - deprecate `aircraft.eid`
        - [#114](https://github.com/openscope/openscope/issues/114) - Implied holding in route strings
        - [#122](https://github.com/openscope/openscope/issues/122) - Rerouting uncleared aircraft onto SID fails
        - [#123](https://github.com/openscope/openscope/issues/123) - Using "fix" command yields legs with lower case route
        - [#129](https://github.com/openscope/openscope/issues/129) - Create getter in `AircraftInstanceModel` to get the current runway
        - [#144](https://github.com/openscope/openscope/issues/144) - create RouteBuilder class and smooth out RouteModel
        - [#153](https://github.com/openscope/openscope/issues/153) - `fix` command with multiple arguments skips to last fix
        - [#158](https://github.com/openscope/openscope/issues/158) - Add `.hasFix()` method to FixCollection
        - [#197](https://github.com/openscope/openscope/issues/197) - Route amendments will stop altitude changes
        - [#287](https://github.com/openscope/openscope/issues/287) - `StaticPositionModel` and enforcing use of Positions where appropriate

### Features
- [#269](https://github.com/openscope/openscope/issues/269) - Enumerate magic number in RunwayModel
- [#281](https://github.com/openscope/openscope/issues/281) - Replaced old `terrain.svg` file with own work

### Bugfixes
- [#256](https://github.com/openscope/openscope/issues/256) - Standardized indentation in all json files
    - followed up and corrected 2 mistakenly cleared out aircraft files
- [#263](https://github.com/openscope/openscope/issues/259) - Fixes Firefox compatibility issue by changing ajax to getJSON
- [#303](https://github.com/openscope/openscope/issues/303) - Fixes bug with departures at SAME
- [#321](https://github.com/openscope/openscope/issues/321) - Fixes coordinates for PAM at EHAM
- [#340](https://github.com/openscope/openscope/issues/340) - Ensure aircraft reach their targeted speed
- [#342](https://github.com/openscope/openscope/issues/342) - Fixes last-second go-arounds by landing aircraft
- [#346](https://github.com/openscope/openscope/issues/346) - Ensure aircraft follow glideslope
- [#338](https://github.com/openscope/openscope/issues/338) - Fix mispronunciation of grouped numbers '820' as 'eight-twenty-zero'


# 4.1.2 (February 20, 2017)
### Hotfix
- [#252](https://github.com/openscope/openscope/issues/252) - Updates `static.json` to not use ssl


# 4.1.1 (February 20, 2017)
### Hotfix
- [#249](https://github.com/openscope/openscope/issues/249) - Restores spawning of GA aircraft at EDDT


# 4.1.0 (February 20, 2017)
### Major
- [#154](https://github.com/openscope/openscope/issues/154) - Removes GitHub Pages specific files and moves hosting out of GitHub Pages.
- [#230](https://github.com/openscope/openscope/issues/230) - Updates build process to:
    - minify css and javascript and output to `public` directory
    - minify airport json/geojson files and output to `public` directory
    - combine aircraft and airline json files into `aircraft.json` and `airline.json` and output them to the `public` directory
    - copy static assets (fonts and images) to `public` directory
    - introduce [Handlebars](https://www.npmjs.com/package/handlebars-layouts) templates and create `buildMarkup` build process
    - point the local server to the `public` directory`

### Features
- [#109](https://github.com/openscope/openscope/issues/109) - Makes sure the output for sid and star commands are always uppercase.
- [#179](https://github.com/openscope/openscope/issues/179) - Marks all airports as works in progress
- [#166](https://github.com/openscope/openscope/issues/166) - Changes deployment server from Express to Nginx
- [#163](https://github.com/openscope/openscope/issues/163) - Adds javascript minification to build process
    - adds copy task to public directory
    - translates `json_assembler.rb` to `jsonAssembler.js` and adds it to the build process.
- [#222](https://github.com/openscope/openscope/issues/222) - Corrects `icao` of the Boeing 767-400 and also updates the information to Eurocontrol data
- [#224](https://github.com/openscope/openscope/issues/224) - Updates `app.json` to use correct buildpacks
- [#104](https://github.com/openscope/openscope/issues/104) - Overhauls Munich - updates Munich to AIRAC 1702, adds STARs, and adds a realistic traffic flow.
- [#103](https://github.com/openscope/openscope/pull/202) - Adds Tokyo Narita International Airport as per AIRAC 1702
- [#149](https://github.com/openscope/openscope/issues/149) - Fixes an instance of two runways called "34R" in Shanghai Pudong

### Bugfixes
- [#201](https://github.com/openscope/openscope/issues/201) - Adds the required space between 'fh' and its argument in the tutorial
- [#195](https://github.com/openscope/openscope/issues/195) - Updates airline json files to include `icao` key. Updates `AirlineCollection` and `AirlineModel` to handle variable casing of `icao`
- [#207](https://github.com/openscope/openscope/issues/207) - Adds a default position value to `SpawnPatternModel` so aircraft have, at least, a `[0, 0]` starting position
- [#210](https://github.com/openscope/openscope/issues/210) - Ensures data block colored bars are all the same width (3px), regardless of callsign length
- [#210](https://github.com/openscope/openscope/issues/210) - Adds missing `return` in `.generateFlightNumberWithAirlineModel()` that was needed to properly recurse back through the method in the case of a duplicate flight number.
- [#203](https://github.com/openscope/openscope/issues/203) - Updates boolean logic in `App.updateViewControls()` which was evaluating an asynchronous property that, typically, had not finished loading.
- [#148](https://github.com/openscope/openscope/issues/148) - Fixes internal fms error that was breaking the game when issuing holds over present position


# 4.0.1 (January 29, 2017)
### Features
- [#170](https://github.com/openscope/openscope/issues/170) - Adds Openscope favicon

### Bugfixes
- [#176](https://github.com/openscope/openscope/issues/176) - Removes `ALM` and `SVD` arrival patterns from 'EKCH' because there aren't enough fixes to support them
- [#177](https://github.com/openscope/openscope/issues/177) - Updates `entryPoint` and `exitPoint` to be pluralized as is the airport json standard
- [#175](https://github.com/openscope/openscope/issues/175) - Adds `entryPoints` to `gcrr` star route definitions
- [#174](https://github.com/openscope/openscope/issues/174) - Fixes arrival pattern that was using an array of fix names instead of a routeString.
- [#173](https://github.com/openscope/openscope/issues/173) - Updates `wmkk` StandardRoute definition to include at least one fixname


# 4.0.0 (January 26, 2017)
### Major
- [n8rzz/atc#220](https://github.com/n8rzz/atc/issues/220) - Restructures `src` files into `client` and `server` folders.
- [n8rzz/atc#184](https://github.com/n8rzz/atc/issues/184) - Updates Node to version 7.0.0
- [n8rzz/atc#181](https://github.com/n8rzz/atc/issues/181) - Moves aircraft command logic from `AircraftInstanceModel` to new `AircraftCommander` class
- [n8rzz/atc#243](https://github.com/n8rzz/atc/issues/243) - Adds `spawnPatterns` to airport json and vastly simplifies aircraft creation. Work on this issue ended up resolving many other smaller issues listed below.
  - [n8rzz/atc#229](https://github.com/n8rzz/atc/issues/229) - Restructure `Airport.departures` to utilize routes
  - [n8rzz/atc#56](https://github.com/n8rzz/atc/issues/56) - Abstract inline fix object out of ArrivalBase
  - [n8rzz/atc#27](https://github.com/n8rzz/atc/issues/27) - Simplify creation of arrival aircraft
  - [n8rzz/atc#242](https://github.com/n8rzz/atc/issues/242) - Include airline id in airline json
  - [n8rzz/atc#235](https://github.com/n8rzz/atc/issues/235) - Create SpawnCollection, SpawnModel and SpawnScheduler classes
  - [n8rzz/atc#28](https://github.com/n8rzz/atc/issues/28) - Circular reference in airportModel.departures.airport
  - [n8rzz/atc#28](https://github.com/n8rzz/atc/issues/28) - Circular reference in airportModel.departures.airport

### Minor
- [n8rzz/atc#193](https://github.com/n8rzz/atc/issues/193) - Changes `AircraftStripView` text outputs to be all uppercase
- [n8rzz/atc#133](https://github.com/n8rzz/atc/issues/133) - Ensures proper removal of all `AircraftConflict` instances involving an aircraft that has been removed from the simulation
    - Originally reported in [zlsa/atc#734](https://github.com/zlsa/atc/issues/734)
- [n8rzz/atc#205](https://github.com/n8rzz/atc/issues/205) - Changes the names from having the flags in their name by adding WIP variable to the `AIRPORT_LOAD_LIST` in `airportLoadList`
- [n8rzz/atc#192](https://github.com/n8rzz/atc/issues/192) - Fixes white space in that is displayed from the `AircraftInstanceModel`
- [n8rzz/atc#233](https://github.com/n8rzz/atc/issues/233) - Adds cache to travis build

### Bugfixes
- [n8rzz/atc#104](https://github.com/n8rzz/atc/issues/104) & [n8rzz/atc#237](https://github.com/n8rzz/atc/issues/237) - Resets current indicies when issuing a new star to an arriving aircraft
    - Originally reported in [zlsa/atc#730](https://github.com/zlsa/atc/issues/730) & [zlsa/atc#768](https://github.com/zlsa/atc/issues/768)


# 3.2.1 (January 2, 2017)
### Bugfixes
- [n8rzz/atc#206](https://github.com/n8rzz/atc/issues/206) - Restores behavior of aircraft flying present heading after completing all legs in their flightplan
    - Originally reported in [zlsa/atc#767](https://github.com/zlsa/atc/issues/767)
- [n8rzz/atc#241](https://github.com/n8rzz/atc/issues/241) - Fix wrongful removal of departures from runway queues when arrivals land
    - Originally reported in [zlsa/atc#770](https://github.com/zlsa/atc/issues/770)
- [n8rzz/atc#240](https://github.com/n8rzz/atc/issues/240) - Fix erroneous voice readbacks for altitude command
    - Originally reported in [zlsa/atc#769](https://github.com/zlsa/atc/issues/769)
- [n8rzz/atc#133](https://github.com/n8rzz/atc/issues/133) - Fixes behavior of AircraftConflict in various ways, particularly with removal after deletion of aircraft
    - Originally reported in [zlsa/atc#734](https://github.com/zlsa/atc/issues/734)


# 3.2.0 (December 20, 2016)
### Major
* [n8rzz/atc#53](https://github.com/n8rzz/atc/issues/53) - Integrates `sidCollection` and `starCollection` with `RouteModel` within `AircraftInstanceModel`
    - Creates getters for `currentLeg` and `currentWaypoint`
    - Abstracts restrictions logic to live within `Waypoint`
    - Consolidates `runSID()` and `climbViaSid()` logic
- [n8rzz/atc#54](https://github.com/n8rzz/atc/issues/54) - Deprecates `sid` and `star` properties of the `AirportModel` in favor of `sidCollection` and `starCollection`
- [n8rzz/atc#169](https://github.com/n8rzz/atc/issues/169) - Adds [Express](expressjs.com) server to serve static assets and add [travis](travis-ci.org) config file for travis continuous integration
- [n8rzz/atc#114](https://github.com/n8rzz/atc/issues/114) - Rewrites the CommandParser from the ground up
- [n8rzz/atc#216](https://github.com/n8rzz/atc/issues/216) - Removes `Pegjs` and references completing switch to new CommandParser

### Minor
- [n8rzz/atc#77](https://github.com/n8rzz/atc/issues/77) - Implements `modelSourceFactory` and `modelSourcePool`
- [n8rzz/atc#144](https://github.com/n8rzz/atc/issues/144) - Refactors `canvasController.canvas_draw_sids` method to use `airport.sidCollection` instead of `airport.sid`
- [n8rzz/atc#55](https://github.com/n8rzz/atc/issues/55) - Moves properties shared by all `Arrival` types up to `ArrivalBase`
- [n8rzz/atc#52](https://github.com/n8rzz/atc/issues/52) - Removes `$.each()` from `AirportModel` in favor of `_forEach()` and uses `_get()` inside `aircraftInstanceModel.parse()` instead of if statements
- [n8rzz/atc#135](https://github.com/n8rzz/atc/issues/135) - Moves creation of Legs and Waypoints to constants instead of as method arguments
- [n8rzz/atc#17](https://github.com/n8rzz/atc/issues/17) - Moves `.parseCoordinate()` out of `PositionModel` and into `unitConverters`
- [n8rzz/atc#128](https://github.com/n8rzz/atc/issues/128) - Moves flight management system files to `FlightManagementSystem` folder
- [n8rzz/atc#163](https://github.com/n8rzz/atc/issues/163) - Adds `RouteModel` to `AircraftInstanceModel.runSTAR` for easier handling of a route string
- [n8rzz/atc#159](https://github.com/n8rzz/atc/issues/159) - Adds static `calculatePosition` method to `PositionModel` and abstracts common functions
- [n8rzz/atc#135](https://github.com/n8rzz/atc/issues/135) - Replaces active airport icao in view with a zulu time clock
- [n8rzz/atc#167](https://github.com/n8rzz/atc/issues/167) - Consolidates test fixtures in fixtures directory
* [n8rzz/atc#176](https://github.com/n8rzz/atc/issues/176) - Addresses issue with video maps being drawn incorrectly.
    - Updates `PositionModel` to run all calculations through the static `.calculatePosition()` method and vastly simplifies internal logic.
- [n8rzz/atc#186](https://github.com/n8rzz/atc/issues/186) - Refactors the the function names in `FixCollection` to better fit their function. `init()` to `addItems()` and `destroy()` to `removeItems()`
- [n8rzz/atc#194](https://github.com/n8rzz/atc/issues/194) - Adds gulp-cli and adds [tools readme](tools/README.md) link to gulp issues with Windows
- [n8rzz/atc#188](https://github.com/n8rzz/atc/issues/188) - Changes `routeString` to `routeCode` in `RouteModel` and moves `.toUpperCase()` from the getter to `.init()`
- [n8rzz/atc#175](https://github.com/n8rzz/atc/issues/175) - Updates `StandardRouteModel` to throw when entry/exit point doesn't exist within a collection and updates `.setDepartureRunway()` to send the `routeCode` to `Leg` on instantiation
- [n8rzz/atc#134](https://github.com/n8rzz/atc/issues/134) - Prevents collision detection for aircraft that are outside of our airspace
    - Originally reported in [zlsa/atc#736](https://github.com/zlsa/atc/issues/736)
- [n8rzz/atc#211](https://github.com/n8rzz/atc/issues/211) - Escape clears commands but not callsign if commands are present
    - Originally reported in [zlsa/atc#763](https://github.com/zlsa/atc/issues/763)

### Bugfixes
- [n8rzz/atc#145](https://github.com/n8rzz/atc/issues/145) - Moves `_comment` blocks in airport json file to be within object the are describing
- [n8rzz/atc#151](https://github.com/n8rzz/atc/issues/151) - Streamlines flight number generation and adds new method to add new callsigns to the existing list
- [n8rzz/atc#182](https://github.com/n8rzz/atc/issues/182) - Adds `_isNumber` check instead of `!magneticNorth` inside `PositionModel.calculateRelativePosition()` and the `AirspaceModel` constructor.
    - Originally reported in [zlsa/atc#754](https://github.com/zlsa/atc/issues/754)
- [n8rzz/atc#196](https://github.com/n8rzz/atc/issues/196) - Adds additional handling to `StandardRouteModel._buildEntryAndExitCollections` to handle case where `entryPoints` and `exitPoints` don't exist in the `airport.sids` definition
    - Originally reported in [zlsa/atc#760](https://github.com/zlsa/atc/issues/760)
- [n8rzz/atc#132](https://github.com/n8rzz/atc/issues/132) - Ensures proper removal of aircraft from the runway queue(s) when that aircraft has been deleted.
    - Originally reported in [zlsa/atc#706](https://github.com/zlsa/atc/issues/706)


# 3.1.0 (November 20, 2016)
### Major
- [n8rzz/atc#18](https://github.com/n8rzz/atc/issues/18) - Adds `FixModel` and static class `FixCollection` for reasoning about airport fixes
- [n8rzz/atc#19](https://github.com/n8rzz/atc/issues/19) - Adds `StandardRoute` classes reasoning about SIDs and STARs
- [n8rzz/atc#82](https://github.com/n8rzz/atc/issues/82) - Moves `airlineController` and `aircraftController` to instantiate from within `airportController` instead from `App`
- [n8rzz/atc#88](https://github.com/n8rzz/atc/issues/88) - Enable airport load without bundling and moves `airportLoadList.js` out of the `src` folder
- [n8rzz/atc#96](https://github.com/n8rzz/atc/issues/96) - Updates score calculations and how they are recorded

### Minor
- [n8rzz/atc#41](https://github.com/n8rzz/atc/issues/41) - Correct casing for Arrival and Departure factories
- [n8rzz/atc#36](https://github.com/n8rzz/atc/issues/36) - Rename `AreaModel` to `AirspaceModel`
- [n8rzz/atc#57](https://github.com/n8rzz/atc/issues/57) - Changes `StandardRoute` property name `icao` to `identifier`
- [n8rzz/atc#44](https://github.com/n8rzz/atc/issues/44) - Introduce early exit for airport load when airport data is not complete
- [n8rzz/atc#60](https://github.com/n8rzz/atc/issues/60) - Adds [git-flow](tools/documentation/git-flow-process.md) strategy document
- [n8rzz/atc#100](https://github.com/n8rzz/atc/issues/100) - Adds `BaseModel`
- [n8rzz/atc#101](https://github.com/n8rzz/atc/issues/101) - Adds `BaseCollection`

### Bugfixes
- [n8rzz/atc#45](https://github.com/n8rzz/atc/issues/45) - WMKK has misnamed star name
- [n8rzz/atc#58](https://github.com/n8rzz/atc/issues/58) - Updates spelling in `.convertMinutesToSeconds[)`
- [n8rzz/atc#75](https://github.com/n8rzz/atc/issues/75) - Future aircraft path, when on ILS, wrong width
- [n8rzz/atc#90](https://github.com/n8rzz/atc/issues/90) - `areas` is undefined in `AirportModel`
- [n8rzz/atc#91](https://github.com/n8rzz/atc/issues/91) - `FixCollection.init()` does not clear current `_items` if any exist
- [n8rzz/atc#108](https://github.com/n8rzz/atc/issues/108) - Aircraft strips show arrival airport in uppercase
- [n8rzz/atc#109](https://github.com/n8rzz/atc/issues/109) - Updates `FixCollection.findFixByName()` to accept upper, mixed, or lower case fix name
- [n8rzz/atc#115](https://github.com/n8rzz/atc/issues/115) - Switching to a previously loaded airport does not clear previous airport fixes
- [n8rzz/atc#191](https://github.com/n8rzz/atc/issues/191) - Fixes `parseElevation()` so that it does not return NaN when it is given the string `'Infinity'`
    - Originally reported in [zlsa/atc#756](https://github.com/zlsa/atc/issues/756)<|MERGE_RESOLUTION|>--- conflicted
+++ resolved
@@ -1,13 +1,10 @@
 # 6.7.0 (November 1, 2018)
 ### New Features
-<<<<<<< HEAD
-- [#945](https://github.com/openscope/openscope/issues/945) - added an information panel with data about wind and elevation
-=======
 - [#1033](https://github.com/openscope/openscope/issues/1033) - Add support for overflights
 - [#793](https://github.com/openscope/openscope/issues/793) - Add AIRAC airport file key and system command
 - [#1017](https://github.com/openscope/openscope/issues/1017) - Add more GA aircraft
-
->>>>>>> 9d4d4996
+- [#945](https://github.com/openscope/openscope/issues/945) - Add an information panel with data about wind and elevation
+
 
 
 
