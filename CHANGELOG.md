# 6.7.0 (November 1, 2018)
### New Features
- [#1033](https://github.com/openscope/openscope/issues/1033) - Add support for overflights
<<<<<<< HEAD
- [#1003](https://github.com/openscope/openscope/issues/1003) - Add assigned runway to the aircrafts' strips
=======
- [#793](https://github.com/openscope/openscope/issues/793) - Add AIRAC airport file key and system command
>>>>>>> e4a93c5f





### Bugfixes
- [#1099](https://github.com/openscope/openscope/issues/1099) - Fix wrong B747 entry in Turkish Airlines file
- [#1104](https://github.com/openscope/openscope/issues/1104) - Fix console warnings for removing StripViewModel which doesn't exist
- [#1103](https://github.com/openscope/openscope/issues/1103) - Fix pressing ESC doesn't fully clear the command bar





### Enhancements & Refactors
- [#1108](https://github.com/openscope/openscope/issues/1108) - Overhaul of KLAS
- [#794](https://github.com/openscope/openscope/issues/794) - Bring KMIA back into compliance with the airport specs
- [1123](https://github.com/openscope/openscope/issues/1123) - Make runway mandatory in "taxi" command
- [#1112](https://github.com/openscope/openscope/issues/1112) - Cleanup of eslint errors and warnings
- [#1138](https://github.com/openscope/openscope/issues/1138) - Remove contributors block from package.json
- [#696](https://github.com/openscope/openscope/issues/696) - Default canvas theme no longer hardcoded in CanvasController
- [#1144](https://github.com/openscope/openscope/issues/1144) - Move calculateSpawnHeading to SpawnPattenModel
- [#1142](https://github.com/openscope/openscope/pull/1142) - Update documentation for taxi command





# 6.6.0 (October 1, 2018)
### New Features
- [#989](https://github.com/openscope/openscope/issues/989) - Add in Austin Bergstrom International Airport
- [#1090](https://github.com/openscope/openscope/issues/1090) - Add Tecnam P92 Aircraft

### Bugfixes
- [#1086](https://github.com/openscope/openscope/issues/1086) - Update P28A Climb rate fm 2000ft/m to 700ft/m
- [#1034](https://github.com/openscope/openscope/issues/1034) - Fix waypoint time-to-turn calculations to ensure smooth turns
- [#935](https://github.com/openscope/openscope/issues/935) - Prevent aircraft from skipping fixes that require tight turns
- [#870](https://github.com/openscope/openscope/issues/870) - Fix unusable runway bug after changing one aircraft's departure runway
- [#1101](https://github.com/openscope/openscope/issues/1101) - Fix console error caused by vector waypoints

### Enhancements & Refactors
- [1077](https://github.com/openscope/openscope/issues/1077) - Update flight strips view by separating arrival and departure strips
- [#1074](https://github.com/openscope/openscope/issues/1074) - Update link to "aircraft separation rules" in scoring.md
- [#111](https://github.com/openscope/openscope/issues/111) - Draw STARs on scope like we do with SIDs


# 6.5.0 (September 1, 2018)
### New Features
- [#206](https://github.com/openscope/openscope/issues/206) - Add Bucharest Henri Coandǎ International Airport (LROP)

### Bugfixes
- [#994](https://github.com/openscope/openscope/issues/994) - fix "Aircraft vectored off ILS maintain over-precise altitude"
- [#1048](https://github.com/openscope/openscope/issues/1048) - fix "Aircrafts do not land after ILS clearance" because runway is not part of their STAR
- [#1044](https://github.com/openscope/openscope/issues/1044) - fix aircrafts drift off ILS localizer during final approach causing "strange behaviour after landing"
- [#1047](https://github.com/openscope/openscope/issues/1047) - fix "Flight number 5000 pronounced incorrectly"
- [#993](https://github.com/openscope/openscope/issues/993) - fix Arrivals exiting and reentering airspace causes error about missing strip
- [#724](https://github.com/openscope/openscope/issues/724) - fix settings modal doesn't add active class to control icon
- [#421](https://github.com/openscope/openscope/issues/421) - Add missing keys to spawnPatternModelJsonValidator
- [#836](https://github.com/openscope/openscope/issues/836) - Fix "hold in STAR procedure isn't working"

### Enhancements & Refactors
- [#933](https://github.com/openscope/openscope/issues/933) - Revival of Istanbul Atatürk Airport (LTBA)
- [#1053](https://github.com/openscope/openscope/issues/1053) Add optional altitude argument for 'descend via STAR' command
- [#1071](https://github.com/openscope/openscope/issues/1071) Add optional altitude argument for 'climb via SID' command


# 6.4.0 (August 1, 2018)
### New Features
- [#403](https://github.com/openscope/openscope/issues/403) - Add Flughafen Düsseldorf (Düsseldorf Airport, EDDL)

### Bugfixes
- [#1018](https://github.com/openscope/openscope/issues/1018) - Fix "leaving airspace without proper clearance" bug at KSEA
- [#915](https://github.com/openscope/openscope/issues/915) - Change passing/diverging separation logic to use assigned heading, not ground track heading
- [#38](https://github.com/openscope/openscope/issues/38) - Fix issues with localizer interception
    - prevents aircraft from spinning in circles (in most cases we're seeing)
    - ensures descents below assigned altitude do not begin until established on the localizer
    - penalizes localizer interception above glideslope
    - triggers go-arounds at final approach fix if not established on both localizer and glideslope
- [#1030](https://github.com/openscope/openscope/issues/1030) - Fix background color of options menu dropdowns

### Enhancements & Refactors
- [#1005](https://github.com/openscope/openscope/issues/1005) - Minor updates to KRDU
- [#1023](https://github.com/openscope/openscope/issues/1023) - Standardize `openScope` capitalization
- [#949](https://github.com/openscope/openscope/issues/949) - Keep video map clearly visible at all zoom levels
- [#1000](https://github.com/openscope/openscope/issues/1000) - Increase max width of airport selection dialog to permit longer airport names


# 6.3.0 (July 1, 2018)
### New Features
- [#272](https://github.com/openscope/openscope/issues/272) - Add Cincinnati/Northern Kentucky International Airport (KCVG)

### Bugfixes
- [#1008](https://github.com/openscope/openscope/issues/1008) - Correct airline files using old callsign format

### Enhancements & Refactors
- [#938](https://github.com/openscope/openscope/issues/938) - Overhaul of OMDB
- [#94](https://github.com/openscope/openscope/issues/94) - Adds @openscope/validator package with supporting npm script


# 6.2.0 (June 10, 2018)
### New Features
- [#893](https://github.com/openscope/openscope/issues/893) - Add Prague Václav Havel Airport (LKPR)
- [#444](https://github.com/openscope/openscope/issues/444) - Adds option button to toggle video map display
- [#884](https://github.com/openscope/openscope/issues/884) - Add airline files for non-US registration callsigns

### Bugfixes
- [#968](https://github.com/openscope/openscope/issues/968) - Fixed N-numbered GA aircraft having callsign "default" if voice is on
- [#907](https://github.com/openscope/openscope/issues/907) - Updates `SpawnPatternModel` to handle integer or float values for `#rate`
- [#996](https://github.com/openscope/openscope/issues/996) - Add airport guide directory entry for LKPR

### Enhancements & Refactors
- [#956](https://github.com/openscope/openscope/issues/956) - Updated 'descend via STAR' documentation to change mentioning SID to STAR
- [#782](https://github.com/openscope/openscope/issues/782) - Overhaul of KATL
- [#961](https://github.com/openscope/openscope/issues/961) - Updated climb and descent rates using Eurocontrol data
- [#874](https://github.com/openscope/openscope/issues/874) - Continue and clean up following FMS / Route refactor
- [#982](https://github.com/openscope/openscope/issues/982) - Remove empty .gitkeep file
- [#916](https://github.com/openscope/openscope/issues/916) - Consolidates aircraft removal logics, renames AircraftModel#inside_ctr -> AircraftModel#isControllable, simplifies aircraft update logic in AircraftController
- [#972](https://github.com/openscope/openscope/issues/972) - Updated airline fleets to newest data


# 6.1.2 (May 2, 2018)
### Hotfix
- [#953](https://github.com/openscope/openscope/issues/953) - Fix aircraft not descending into airspace when airspace ceiling is below STAR bottom altitude


# 6.1.1 (May 1, 2018)
### Hotfix
- [#950](https://github.com/openscope/openscope/issues/950) - Fix left turn command `t l ###`


# 6.1.0 (May 1, 2018)
### New Features
- [#818](https://github.com/openscope/openscope/issues/818) - Allows selection of only aircraft within controlled airspace
- [#838](https://github.com/openscope/openscope/issues/838) - Add Zürich Airport (LSZH)
- [#24](https://github.com/openscope/openscope/issues/24) - Add command to inform arrivals of assigned landing runway

### Bugfixes
- [#918](https://github.com/openscope/openscope/issues/918) - Fix failed load by verifying "last airport" in loadList before attempting to use it
- [#939](https://github.com/openscope/openscope/issues/939) - Fix airline fleet detection logic that was erroring during spawn of properly declared patterns
- [#899](https://github.com/openscope/openscope/issues/899) - Fix improper merging of routes when divergent waypoint is not in the middle of the leg
- [#940](https://github.com/openscope/openscope/issues/940) - Fixes British Airways fleets; re-adds 'short' fleet and removes historic fleet
- [#947](https://github.com/openscope/openscope/issues/947) - Fix lack of red response for 'land' and update documentation

### Enhancements & Refactors
- [#910](https://github.com/openscope/openscope/issues/910) - Reactivate KBOS and KSTL
- [#856](https://github.com/openscope/openscope/issues/856) - Overhaul of Doha Hamad International Airport (OTHH)
- [#246](https://github.com/openscope/openscope/issues/246) - Overhaul OMAA (Abu Dhabi)
- [#908](https://github.com/openscope/openscope/issues/908) - Minor updates to KSEA
- [#928](https://github.com/openscope/openscope/issues/928) - Minor updates to KPDX
- [#923](https://github.com/openscope/openscope/issues/923) - Overhaul of KABQ
- [#931](https://github.com/openscope/openscope/issues/931) - Minor updates to KDCA
- [#241](https://github.com/openscope/openscope/issues/241) - Overhaul of London Luton Airport (England, United Kingdom)
- [#927](https://github.com/openscope/openscope/issues/927) - Fix climb rates for CRJs
- [#677](https://github.com/openscope/openscope/issues/677) - Add test which ensures all airport JSONs contain valid JSON data (helpful for airport developers)


# 6.0.0 (March 1, 2018)
### Major
- [#809](https://github.com/openscope/openscope/issues/809) - Major reconfiguration of FMS and navigation-related components of the sim

### New Features
- [#108](https://github.com/openscope/openscope/issues/108) - Add Ottawa Macdonald–Cartier International Airport (Canada)
- [#265](https://github.com/openscope/openscope/issues/265) - Add Leeds Bradford Airport (England, United Kingdom)
- [#816](https://github.com/openscope/openscope/issues/816) - Add Kansas City Int'l (KMCI)
- [#819](https://github.com/openscope/openscope/issues/819) - Add Raleigh-Durham Int'l (KRDU)
- [#785](https://github.com/openscope/openscope/issues/785) - Add Pittsburgh International Airport (KPIT)
- [#106](https://github.com/openscope/openscope/issues/106) - Add Halifax Stanfield International Airport (CYHZ)

### Bugfixes
- [#864](https://github.com/openscope/openscope/issues/864) - Resolve console.warning() is not a function (when drawing SIDs), by removing the -ing
- [#879](https://github.com/openscope/openscope/issues/879) - Restore functionality of non-procedural descents to airspace ceiling
- [#895](https://github.com/openscope/openscope/issues/895) - Ensure number-type variables defined in spawn patterns are cast to numbers if provided as strings

### Enhancements & Refactors
- [#840](https://github.com/openscope/openscope/issues/840) - Updates documentation on airport file standards
- [#655](https://github.com/openscope/openscope/issues/655) - Set new standards for airport difficulty levels
- [#529](http://github.com/openscope/openscope/issues/529) - Convert `NavigationLibrary` to a singleton
- [#881](http://github.com/openscope/openscope/issues/881) - Remove nonfunctional airports from load list broken by feature/809
- [#216](https://github.com/openscope/openscope/issues/216) - Overhaul of Ronald Reagan Washington National Airport (DC, USA)
- [#854](https://github.com/openscope/openscope/issues/854) - Overhaul of Manchester International Airport (England, United Kingdom
- [#866](https://github.com/openscope/openscope/issues/866) - Customisation of callsign formats
- [#199](https://github.com/openscope/openscope/issues/199) - Overhaul of Frankfurt Am Main International Airport (Germany)
- [#842](https://github.com/openscope/openscope/issues/842) - Updates KBOS to AIRAC 1802
- [#844](https://github.com/openscope/openscope/issues/844) - Updates KSTL to AIRAC 1802
- [#851](https://github.com/openscope/openscope/issues/851) - Updates KPDX to AIRAC 1802
- [#837](https://github.com/openscope/openscope/issues/837) - Refactors `StripView` classes to not use `$.show()` and `$.hide()`
    - updates css to use `flexbox` instead of the clever `translateY()` tricks.
    - [#885](https://github.com/openscope/openscope/issues/885) - Removes loading indicator and simplifies `LoadingView`
- [#796](https://github.com/openscope/openscope/issues/796) - Updates ENGM (Oslo Airport, Norway)
- [#723](https://github.com/openscope/openscope/issues/723) - Add contribution guidelines document


# 5.7.0 (December 1, 2017)
### Bugfixes
- [#831](https://github.com/openscope/openscope/issues/831) - Add empty video maps to WIP airports to keep them from crashing

### Enhancements & Refactors
- [#823](https://github.com/openscope/openscope/issues/823) - Add restricted and prohibited areas to KSEA
- [#825](https://github.com/openscope/openscope/issues/825) - Updates KSTL to AIRAC 1712
- [#821](https://github.com/openscope/openscope/issues/821) - Updates KDTW to AIRAC 1712
- [#829](https://github.com/openscope/openscope/issues/829) - Updates EDDH (Hamburg Airport, Germnay)
- [#833](https://github.com/openscope/openscope/issues/833) - Updates documentation on airport format
- [#485](https://github.com/openscope/openscope/issues/485) - Updates KLAS (McCarran International Airport, NV)
- [#801](https://github.com/openscope/openscope/issues/801) & [#802](https://github.com/openscope/openscope/issues/802) - Removed Monarch Airlines and Airberlin


# 5.6.1 (November 1, 2017)
### Hotfix
- [#814](https://github.com/openscope/openscope/issues/814) - Fix severe canvas bug for airports with runways that don't draw extended centerlines


# 5.6.0 (November 1, 2017)
### New Features
- [#647](https://github.com/openscope/openscope/issues/647) - Add Tampa Intl. (KTPA)
- [#107](https://github.com/openscope/openscope/issues/107) - Add Theodore Francis Green Memorial State Airport (Providence, US)
- [#559](https://github.com/openscope/openscope/issues/559) - New Airport: KDTW (Detroit Metropolitan Wayne County Airport, MI)
- [#236](https://github.com/openscope/openscope/issues/236) - Splits canvas into STATIC and DYNAMIC canvases, only drawing updates when there are updates to draw.
    - Moves CanvasController arrow functions to bound class methods

### Bugfixes
- [#667](https://github.com/openscope/openscope/issues/667) - Fix bug where aircraft cleared twice for ILS won't join glideslope
- [#567](https://github.com/openscope/openscope/issues/567) - Fix bug of aircraft descending via STAR to '0' altitude
- [#787](https://github.com/openscope/openscope/issues/787) - `sid` command no longer sets the aircraft's destination property
- [#812](https://github.com/openscope/openscope/issues/812) - Ensure aircraft future path is drawn only when directed by settings menu

### Enhancements & Refactors
- [#755](https://github.com/openscope/openscope/issues/755) - Deprecated the `rate` command
- [#80](https://github.com/openscope/openscope/issues/80) - Add git strategy flow chart to documentation
- [#662](https://github.com/openscope/openscope/issues/662) - Force arrivals with non-altitude-restricted STARs/routes descend at least to ceiling of controlled airspace
- [#725](https://github.com/openscope/openscope/issues/725) - Consolidate GameController timing elements into TimeKeeper
- [#764](https://github.com/openscope/openscope/issues/764) - Fix links in airport guide documentation
- [#768](https://github.com/openscope/openscope/issues/768) - Fix mistake in version number
- [#768](https://github.com/openscope/openscope/issues/768) - Minor renaming of holding related methods in FMS
- [#427](https://github.com/openscope/openscope/issues/427) - Updates KSFO (San Francisco International Airport, CA)
- [#773](https://github.com/openscope/openscope/issues/773) - Updates KABQ to AIRAC 1711
- [#775](https://github.com/openscope/openscope/issues/775) - Updates KSEA to AIRAC 1711
- [#777](https://github.com/openscope/openscope/issues/777) - Updates KSTL to AIRAC 1711
- [#780](https://github.com/openscope/openscope/issues/780) - Updates KBOS to AIRAC 1711
- [#726](https://github.com/openscope/openscope/issues/726) - Adds `CanvasStageModel` class and abstracts canvas dimensions, pan, zoom, and unit translation methods to this new singleton
- [#650](https://github.com/openscope/openscope/issues/650) - Updates KPDX (Portland International Airport, OR)
- [#791](https://github.com/openscope/openscope/issues/791) - Adds useful error message and tests for case when airport file has procedure with improperly defined `draw` segment


# 5.5.1 (October 1, 2017)
### Hotfix
- [#709](https://github.com/openscope/openscope/issues/709) & [#744](https://github.com/openscope/openscope/issues/744) - Checks if the airport in localStorage exists before loading it
- [#710](https://github.com/openscope/openscope/issues/710) & [#744](https://github.com/openscope/openscope/issues/744) - Updates `.eslint` rules to ignore unused `event` and `error` parameters


# 5.5.0 (October 1, 2017)
### New Features
- [#641](https://github.com/openscope/openscope/issues/641) - Add `sa`, `saa`, `sh`, `sah`, `ss`, `sas` commands
- [#14](https://github.com/openscope/openscope/issues/14) - Add toggleable scope command bar, and lays foundation for the Scope, its commands, and its collections of radar targets.
- [#564](https://github.com/openscope/openscope/issues/564) - The mouse button to drag the radar screen is now right click
- [#637](https://github.com/openscope/openscope/issues/637) - Adds Ted Stevens Anchorage Intl. (PANC)

### Bugfixes
- [#683](https://github.com/openscope/openscope/issues/683) - Fix SID Names at MDSD following the screen centre
- [#685](https://github.com/openscope/openscope/issues/685) - Fix the command bar displaying a '?' when the up or down arrow is pressed
- [#699](https://github.com/openscope/openscope/issues/699) - Extends departing spawnPatterns outside the airspace at KSDF to prevent point deduction
- [#704](https://github.com/openscope/openscope/issues/704) - Adds `footer` section to `index.html` and combines former partials `controls` and `score` with the `#command` input
    - updates styles to use flexbox with properly organized children
- [#728](https://github.com/openscope/openscope/issues/728) - Clear radar target collection when changing airports
- [#732](https://github.com/openscope/openscope/issues/732) - Ensure radar targets are removed when aircraft model is deleted
- [#711](https://github.com/openscope/openscope/issues/711) - Ensure game options initialize to correct default values
- [#741](https://github.com/openscope/openscope/issues/741) - Remove call to `AirportController.hasAirport()` in `index.js`
- [#740](https://github.com/openscope/openscope/issues/740) - Changes background-color of settings option selects to transparent
- [#743](https://github.com/openscope/openscope/issues/743) - Updates param passed to RadarTargetCollection from within AircraftController.aircraft_remove(
- [#742](https://github.com/openscope/openscope/issues/742) - Ensure failure message responses are shown in red

### Enhancements & Refactors
- [#679](https://github.com/openscope/openscope/issues/679) - Modifies `StripView` background-color to use rgba instead of hex to allow for a semi-transparent background
- [#657](https://github.com/openscope/openscope/issues/657) - Adds Eric Meyer CSS Reset and updates existing CSS to work without `*` reset
- [#695](https://github.com/openscope/openscope/issues/695) - Stops `console.warn()` spam every frame if terrain is less than zero
- [#670](https://github.com/openscope/openscope/issues/670) - Adds `localStorage.setItem()` to `GameOptions.setOptionByName()` and adds test file for `GameOptions`
- [#452](https://github.com/openscope/openscope/issues/452) - Update airport format document with new properties and requirements
- [#614](https://github.com/openscope/openscope/issues/614) - Update developer documentation regarding git strategy
- [#717](https://github.com/openscope/openscope/issues/717) - Execute scope command by clicking radar target
- [#296](https://github.com/openscope/openscope/issues/296) - Adds `TimeKeeper` singleton and moves `App.incrementFrame()` logic to this new class
- [#721](https://github.com/openscope/openscope/issues/721) - Removed the `version` command
- [#527](https://github.com/openscope/openscope/issues/527) - Updates Shannon (EINN) - Updated all procedures, added video map and terrain, updated traffic
- [#707](https://github.com/openscope/openscope/issues/707) - Makes first pass at `CanvasController` refactor
    - adds `TimeKeeper` singleton to make time tracking easier to manage
    - moves logic to update properties of the `CanvasController` to live within the `CanvasController` and happen via triggered events
    - sets the stage for next round of `CanvasController` updates by adding `CANVAS_NAME` enum to be used when creating canvas elements
- [#29](https://github.com/openscope/openscope/issues/29) - Add airport guide files and start ksea as an example
- [#354](https://github.com/openscope/openscope/issues/354) - Ensure tutorial selects departure aircraft
- [#718](https://github.com/openscope/openscope/issues/718) - Add documentation and tutorial section for scope commands
- [#630](https://github.com/openscope/openscope/issues/630) - Update UI green colors to match default blue theme
- [#326](https://github.com/openscope/openscope/issues/326) - Checks if an aircraft can reach assigned altitude/speed


# 5.4.1 (September 2, 2017)
### Hotfix
- [#327](https://github.com/openscope/openscope/issues/327) - Fix WIP airports which fail to load due to improper procedure formatting


# 5.4.0 (September 1, 2017)
### New Features
- [#327](https://github.com/openscope/openscope/issues/327) - Add Albuquerque Sunport (KABQ)
- [#541](https://github.com/openscope/openscope/issues/541) - Add Hartsfield–Jackson Atlanta Intl. (KATL)
- [#557](https://github.com/openscope/openscope/issues/557) - Add Louisville Intl. (KSDF)
- [#331](https://github.com/openscope/openscope/issues/331) - New Airport: KELP (El Paso International Airport, TX)
- [#349](https://github.com/openscope/openscope/issues/349) - New Airport: KSTL (St. Louis Lambert International Airport, MO)
- [#555](https://github.com/openscope/openscope/issues/555) - New Airport: KTUS (Tuscon International Airport, AZ)
- [#624](https://github.com/openscope/openscope/issues/624) - New Airport: KJAX (Jacksonville International Airport, FL)

### Bugfixes
- [#618](https://github.com/openscope/openscope/issues/618) - Fix VNAV descents on STARs with only "at/above" and "at/below" restrictions
- [#664](https://github.com/openscope/openscope/issues/664) - Updates order of elements in the StripViewTemplate so the FlightRules element is properly floated to the right
- [#659](https://github.com/openscope/openscope/issues/659) - Fix misalignment in airport selection dialog

### Enhancements & Refactors
- [#619](https://github.com/openscope/openscope/issues/619) - Removed index.html as it is generated from templates when run
- [#619](https://github.com/openscope/openscope/issues/619) - Implements new loading screen with new color scheme and animated radar sweep
- [#566](https://github.com/openscope/openscope/issues/566) - Extends departing spawnPatterns outside the airspace at EIDW to prevent point deduction
- [#615](https://github.com/openscope/openscope/issues/615) - Extends departing spawnPatterns outside the airspace at MDSD to prevent point deduction
- [#635](https://github.com/openscope/openscope/issues/635) - Extends departing spawnPatterns outside the airspace at KBOS to prevent point deduction
- [#15](https://github.com/openscope/openscope/issues/15) - Implement scope themes, and changed default theme to blue-based
- [#431](https://github.com/openscope/openscope/issues/431) - Deactivate unused WIP airports from the load list, and add premium flag
- [#7](https://github.com/openscope/openscope/issues/7) - Document airport terrain generation process
- [#653](https://github.com/openscope/openscope/issues/653) - Remove index.html from document root in tools/README.md
- [#640](https://github.com/openscope/openscope/issues/640) - Deprecate the `say route` command
- [#481](https://github.com/openscope/openscope/issues/481) - Adds LESS preprocessor and adds CSS folder structure
- [#639](https://github.com/openscope/openscope/issues/639) - Deprecated `abort` command
- [#365](https://github.com/openscope/openscope/issues/365) - Renamed `index.md` to `commands.md` and added system commands and a TOC
- [#480](https://github.com/openscope/openscope/issues/480) - Consolidate console warnings for missing fixes to single message
- [#516](https://github.com/openscope/openscope/issues/516) - Update Ezeiza (SAEZ) - Updated all procedures, added video map, updated traffic, added new airlines
- [#660](https://github.com/openscope/openscope/issues/660) - Lower spawn altitude for arrivals into MDSD so they can descend in time


# 5.3.0 (August 1, 2017)
### Features
- [#288](https://github.com/openscope/openscope/issues/288) - New airport: MDSD (Las Américas International Airport, Dominican Republic)
    - Includes Terrain and Video map
    - Adds Copa Airlines (CMP) and PAWA Dominicana (PWD)
- [#572](https://github.com/openscope/openscope/issues/572) - Add new openScope emblem vector graphic
- [#484](https://github.com/openscope/openscope/issues/572) - Adds additional meta tags to index.html head
- [#581](https://github.com/openscope/openscope/issues/581) - Adds a link to the full command reference at the end of the tutorial
- [#536](https://github.com/openscope/openscope/issues/536) - The distance separator behind aircraft on ILS is now toggleable
- [#411](https://github.com/openscope/openscope/issues/411) - Removes the blue line "departure window"

### Bugfixes
- [#562](https://github.com/openscope/openscope/issues/562) - Removes inactive danger areas at EIDW
- [#570](https://github.com/openscope/openscope/issues/570) - Make aircraft proceed direct new fix after full reroute
- [#383](https://github.com/openscope/openscope/issues/383) - Recalculate SID/STAR legs when changing assigned runway
- [#510](https://github.com/openscope/openscope/issues/510) - Remove +/-/= zoom hotkey, conflicts with speed
- [#577](https://github.com/openscope/openscope/issues/577) - Correct EGKK's departure fix

### Refactors
- [#586](https://github.com/openscope/openscope/issues/586) - Fix spelling error of `CanvasController` as `ConvasController`
- [#290](https://github.com/openscope/openscope/issues/290) - Remove deprecated fixRadialDist()
- [#593](https://github.com/openscope/openscope/issues/593) - Renamed `MIDDLE_PESS` as `MIDDLE_PRESS` in `InputController`
- [#602](https://github.com/openscope/openscope/issues/602) - Fix instances of misspelling of @param in code docblocks
- [#599](https://github.com/openscope/openscope/issues/599) - Deprecates `gulp server` task and adds `nodemon` package


# 5.2.1 (July 1, 2017)
### Hotfix
- [#549](https://github.com/openscope/openscope/issues/549) - Ensure previously specified directions of turn are not preserved when a new heading instruction is given


# 5.2.0 (July 1, 2017)
### Features
- [#310](https://github.com/openscope/openscope/issues/310) - Add capability for vectors in route strings
- [#138](https://github.com/openscope/openscope/issues/138) - Adds more context to the Model classes by adding an optional input paramater
- [#191](https://github.com/openscope/openscope/issues/191) - Adds object helper class for object validation
- [#402](https://github.com/openscope/openscope/issues/1402) - Renamed AircraftInstanceModel with AircraftModel
- [#19](https://github.com/openscope/openscope/issues/19) - Add capability for fly-over fixes in route strings
- [#372](https://github.com/openscope/openscope/issues/372) - Adds squawk/sq command
- [#40](https://github.com/openscope/openscope/issues/40) - Adds the ability to call an airplane by its callsign
- [#457](https://github.com/openscope/openscope/issues/457) - Adds `EventBus` and `EventModel`
- [#93](https://github.com/openscope/openscope/issues/93) - Adds `RunwayCollection` and `RunwayRelationshipModel` and moves some runway logic to live in these new classes
    - [#312](https://github.com/openscope/openscope/issues/312) - Abstracts headwind/crosswind calculations to RunwayModel
    - [#58](https://github.com/openscope/openscope/issues/58) - Removes circular reference in AirportModel.runway.airportModel
- [#469](https://github.com/openscope/openscope/issues/469) - Updates `SpawnPatternModel` to use the `AirportModel.arrivalRunway` property when gathering waypoint models needed to calculate initial aircraft heading
- [#33](https://github.com/openscope/openscope/issues/33) - Adds support for suffixes in SID and STAR procedures
- [#476](https://github.com/openscope/openscope/issues/476) - Adds game option to include/hide WIP airports in the airport list
- [#285](https://github.com/openscope/openscope/issues/285) - Adds `StripViewController`, `StripViewCollection`, and `StripViewModel` classes
    - Removes progress strip logic from the `AircraftModel`
    - Completely reworks CSS for `StripViewList`
- [#491](https://github.com/openscope/openscope/issues/491) - Adds `.isGroundedFlightPhase()` and implements this helper in `.buildWaypointModelsForProcedure()`
    - This allows for waypointModels to be build from the correct collection based on `flightPhase`
- [#477](https://github.com/openscope/openscope/issues/477) - Updates `AircraftModel.onAirspaceExit()` to look only at the `mcp.headingMode` value
- [#423](https://github.com/openscope/openscope/issues/423) - Adds user setting option to change length of PTL
- [#208](https://github.com/openscope/openscope/issues/208) - Updates Dublin (EIDW) - Improved procedures, added terrain and video map, modified airspace, realistic traffic
- [#508](https://github.com/openscope/openscope/issues/508) - Updates logic to display historical aircraft position for aircraft outside controlled airspace
- [#418](https://github.com/openscope/openscope/issues/418) - Updates development-workflow-procedures, adds Quick Start guide to README and consolidates all documentation in the `documentation` directory
- [#434](https://github.com/openscope/openscope/issues/434) - Adds tests and verifies functionality of non-procedural departures and arrivals (support for direct route strings)
- [#483](https://github.com/openscope/openscope/issues/483) - Adds unique transponder and CID generation methods
- [#137](https://github.com/openscope/openscope/issues/137) - Abstracts non game loop logic into new class `AppController`, which provides facade methods for `App` to call during game loop
- [#72](https://github.com/openscope/openscope/issues/72) - Converts `AirportController`, `GameController` and `UiController` to static classes
    - updates `window` references to these classes
    - updates `prop` references to these classes
- [#32](https://github.com/openscope/openscope/issues/32) - Add support for ranged altitude and speed restrictions in procedures
- [#32](https://github.com/openscope/openscope/issues/32) - Improve VNAV climbs and descents to better comply with restrictions
- [#228](https://github.com/openscope/openscope/issues/228) - Updates Boston Logan Intl. (KBOS) - Updated procedures, added video map and terrain, modified airspace, realistic traffic
- [#535](https://github.com/openscope/openscope/issues/535) - Removes left over references to `AircraftStripView` in `AircraftModel`

### Bugfixes
- [#385](https://github.com/openscope/openscope/issues/385) - Fixes coordinate letter issue at SBGL
- [#424](https://github.com/openscope/openscope/issues/424) - Prevent NaNs being passed on if invalid altitude is given
- [#356](https://github.com/openscope/openscope/issues/356) - Removes fix command from tutorial and replaces it with infomation on 'route', 'Say Route', and 'Proceed Direct'
- [#325](https://github.com/openscope/openscope/issues/325) - Fixes coordinate letter issues at RJBB, OSDI, OTHH
- [#448](https://github.com/openscope/openscope/issues/448) - Removes KBOS fixes from EKCH
- [#492](https://github.com/openscope/openscope/issues/492) - Runway, wind and spawnPattern changes to allow EGNM to operate
- [#467](https://github.com/openscope/openscope/issues/467) - Prevent attempts to access positions of vector waypoints
- [#451](https://github.com/openscope/openscope/issues/451) - Adjusts fix validation for hold/vector/flyover fix names
- [#521](https://github.com/openscope/openscope/issues/521) - Prevents simulator from wrongfully overriding assigned alt/hdg during approach clearances
- [#522](https://github.com/openscope/openscope/issues/522) - Updates `AirportModel.buildRestrictedAreas()` to build the coordinate array with the correct shape
- [#539](https://github.com/openscope/openscope/issues/539) - Adds local reference to `EventBus` inside `AircraftCommander`
- [#344](https://github.com/openscope/openscope/issues/344) - Cancel approach clearances whenever an altitude or heading instruction is given
- [#546](https://github.com/openscope/openscope/issues/546) - Make flight strips show appropriate altitude values


# 5.1.1 (May 12, 2017)
### Hotfix
- [#458](https://github.com/openscope/openscope/issues/458) - Fixes or removes from load list all airports that fail to load


# 5.1.0 (May 1, 2017)
### Features
- [#316](https://github.com/openscope/openscope/issues/316) - adds [deployment-checklist](tools/documentation/deployment-checklist.md) document
- [#184](https://github.com/openscope/openscope/issues/184) - Updates the airport-format.md file
- [#374](https://github.com/openscope/openscope/issues/374) - allow for specification of airport's default arrival and departure runway
- [#367](https://github.com/openscope/openscope/issues/367) - adds [airport-file-standards](tools/documentation/deployment-checklist.md) document

### Bugfixes
- [#364](https://github.com/openscope/openscope/issues/364) - Adds additional check for `undefined` in `CommandParser` when adding args to a `CommandModel`
- [#370](https://github.com/openscope/openscope/issues/370) - Deprecates and removes `AircraftController._setDestinationFromRouteOrProcedure()` as it was implemented to maintain a previous api which is no longer used
- [#188](https://github.com/openscope/openscope/issues/188) - Ensure the verbal and text instructions/readbacks state the correct directionality
- [#396](https://github.com/openscope/openscope/issues/396) - Updates Pilot.applyDepartureProcedure() to use RunwayModel correctly
- [#399](https://github.com/openscope/openscope/issues/399) - Updates `fms.getDestinationName()` to return the `fixName` when `currentLeg` is not a procedure
- [#394](https://github.com/openscope/openscope/issues/394) - Fix wrong PTL length and set to 1 minute
- [#404](https://github.com/openscope/openscope/issues/404) - Fixes broken link in [airport-format](tools/documentation/airport-format.md)
- [#395](https://github.com/openscope/openscope/issues/395) - Fix datablock speed to show GS, not IAS
- [#408](https://github.com/openscope/openscope/issues/408) - Ensure red response is given to `rr FIXXA..FIXXB`
- [#410](https://github.com/openscope/openscope/issues/410) - Fix strip update crash for arrivals on vectors


# 5.0.1 (April 24, 2017)
### Hotfix
- [#359](https://github.com/openscope/openscope/issues/359) - Updates `AircraftStripView` to display departure procedures with the correct `NAME.EXIT` shape


# 5.0.0 (April 21, 2017)
### Major
- [#139](https://github.com/openscope/openscope/issues/139) - Refactors FMS
    - This represents a ground-up, from scratch, re-build of the flight management system with new classes: `Fms`, `LegModel`, and `WaypointModel`
    - Introduces the `ModeController` that completely separates Altitude, Heading and Speed settings from the FMS and allowing the FMS to be in charge of the flight plan and any fixRestrictions defined for a given route
    - Adds `Pilot` class that acts as a coordinator layer between the `AircraftCommander`, `AircraftInstanceModel`, `ModeController`, and `Fms`
    - Completely reworks how `Aircraft.target` is calculated
    - Introduces the concept of `flightPhase`, and begins integrating that property in lieu of category (arrival/departure)
    - Adds ability to define hold waypoints with a symbol `@`
    - Splits `PositionModel` into two new classes; `StaticPositionModel` and `DynamicPositionModel`
    - Work on this issue also resolves or invalidates previously recorded issues:
        - [#57](https://github.com/openscope/openscope/issues/57) - `aircraftInstanceModel.fms` has a circular dependency with `aircraftInstanceModel.fms.my_aircraft.fms`
        - [#73](https://github.com/openscope/openscope/issues/73) - Using STAR command to change aircraft's assigned STAR throws errors
        - [#77](https://github.com/openscope/openscope/issues/77) - Abstract current waypoint altitude and speed setting
        - [#78](https://github.com/openscope/openscope/issues/78) - Add Leg to modelSourcePool
        - [#79](https://github.com/openscope/openscope/issues/79) - Refactor fms param out of Leg
        - [#81](https://github.com/openscope/openscope/issues/81) - Extend RouteModel, or add new layer, to handle compound routes
        - [#86](https://github.com/openscope/openscope/issues/86) - Rerouting aircraft causes it to climb to unassigned altitude
        - [#87](https://github.com/openscope/openscope/issues/87) - deprecate `aircraft.eid`
        - [#114](https://github.com/openscope/openscope/issues/114) - Implied holding in route strings
        - [#122](https://github.com/openscope/openscope/issues/122) - Rerouting uncleared aircraft onto SID fails
        - [#123](https://github.com/openscope/openscope/issues/123) - Using "fix" command yields legs with lower case route
        - [#129](https://github.com/openscope/openscope/issues/129) - Create getter in `AircraftInstanceModel` to get the current runway
        - [#144](https://github.com/openscope/openscope/issues/144) - create RouteBuilder class and smooth out RouteModel
        - [#153](https://github.com/openscope/openscope/issues/153) - `fix` command with multiple arguments skips to last fix
        - [#158](https://github.com/openscope/openscope/issues/158) - Add `.hasFix()` method to FixCollection
        - [#197](https://github.com/openscope/openscope/issues/197) - Route amendments will stop altitude changes
        - [#287](https://github.com/openscope/openscope/issues/287) - `StaticPositionModel` and enforcing use of Positions where appropriate

### Features
- [#269](https://github.com/openscope/openscope/issues/269) - Enumerate magic number in RunwayModel
- [#281](https://github.com/openscope/openscope/issues/281) - Replaced old `terrain.svg` file with own work

### Bugfixes
- [#256](https://github.com/openscope/openscope/issues/256) - Standardized indentation in all json files
    - followed up and corrected 2 mistakenly cleared out aircraft files
- [#263](https://github.com/openscope/openscope/issues/259) - Fixes Firefox compatibility issue by changing ajax to getJSON
- [#303](https://github.com/openscope/openscope/issues/303) - Fixes bug with departures at SAME
- [#321](https://github.com/openscope/openscope/issues/321) - Fixes coordinates for PAM at EHAM
- [#340](https://github.com/openscope/openscope/issues/340) - Ensure aircraft reach their targeted speed
- [#342](https://github.com/openscope/openscope/issues/342) - Fixes last-second go-arounds by landing aircraft
- [#346](https://github.com/openscope/openscope/issues/346) - Ensure aircraft follow glideslope
- [#338](https://github.com/openscope/openscope/issues/338) - Fix mispronunciation of grouped numbers '820' as 'eight-twenty-zero'


# 4.1.2 (February 20, 2017)
### Hotfix
- [#252](https://github.com/openscope/openscope/issues/252) - Updates `static.json` to not use ssl


# 4.1.1 (February 20, 2017)
### Hotfix
- [#249](https://github.com/openscope/openscope/issues/249) - Restores spawning of GA aircraft at EDDT


# 4.1.0 (February 20, 2017)
### Major
- [#154](https://github.com/openscope/openscope/issues/154) - Removes GitHub Pages specific files and moves hosting out of GitHub Pages.
- [#230](https://github.com/openscope/openscope/issues/230) - Updates build process to:
    - minify css and javascript and output to `public` directory
    - minify airport json/geojson files and output to `public` directory
    - combine aircraft and airline json files into `aircraft.json` and `airline.json` and output them to the `public` directory
    - copy static assets (fonts and images) to `public` directory
    - introduce [Handlebars](https://www.npmjs.com/package/handlebars-layouts) templates and create `buildMarkup` build process
    - point the local server to the `public` directory`

### Features
- [#109](https://github.com/openscope/openscope/issues/109) - Makes sure the output for sid and star commands are always uppercase.
- [#179](https://github.com/openscope/openscope/issues/179) - Marks all airports as works in progress
- [#166](https://github.com/openscope/openscope/issues/166) - Changes deployment server from Express to Nginx
- [#163](https://github.com/openscope/openscope/issues/163) - Adds javascript minification to build process
    - adds copy task to public directory
    - translates `json_assembler.rb` to `jsonAssembler.js` and adds it to the build process.
- [#222](https://github.com/openscope/openscope/issues/222) - Corrects `icao` of the Boeing 767-400 and also updates the information to Eurocontrol data
- [#224](https://github.com/openscope/openscope/issues/224) - Updates `app.json` to use correct buildpacks
- [#104](https://github.com/openscope/openscope/issues/104) - Overhauls Munich - updates Munich to AIRAC 1702, adds STARs, and adds a realistic traffic flow.
- [#103](https://github.com/openscope/openscope/pull/202) - Adds Tokyo Narita International Airport as per AIRAC 1702
- [#149](https://github.com/openscope/openscope/issues/149) - Fixes an instance of two runways called "34R" in Shanghai Pudong

### Bugfixes
- [#201](https://github.com/openscope/openscope/issues/201) - Adds the required space between 'fh' and its argument in the tutorial
- [#195](https://github.com/openscope/openscope/issues/195) - Updates airline json files to include `icao` key. Updates `AirlineCollection` and `AirlineModel` to handle variable casing of `icao`
- [#207](https://github.com/openscope/openscope/issues/207) - Adds a default position value to `SpawnPatternModel` so aircraft have, at least, a `[0, 0]` starting position
- [#210](https://github.com/openscope/openscope/issues/210) - Ensures data block colored bars are all the same width (3px), regardless of callsign length
- [#210](https://github.com/openscope/openscope/issues/210) - Adds missing `return` in `.generateFlightNumberWithAirlineModel()` that was needed to properly recurse back through the method in the case of a duplicate flight number.
- [#203](https://github.com/openscope/openscope/issues/203) - Updates boolean logic in `App.updateViewControls()` which was evaluating an asynchronous property that, typically, had not finished loading.
- [#148](https://github.com/openscope/openscope/issues/148) - Fixes internal fms error that was breaking the game when issuing holds over present position


# 4.0.1 (January 29, 2017)
### Features
- [#170](https://github.com/openscope/openscope/issues/170) - Adds Openscope favicon

### Bugfixes
- [#176](https://github.com/openscope/openscope/issues/176) - Removes `ALM` and `SVD` arrival patterns from 'EKCH' because there aren't enough fixes to support them
- [#177](https://github.com/openscope/openscope/issues/177) - Updates `entryPoint` and `exitPoint` to be pluralized as is the airport json standard
- [#175](https://github.com/openscope/openscope/issues/175) - Adds `entryPoints` to `gcrr` star route definitions
- [#174](https://github.com/openscope/openscope/issues/174) - Fixes arrival pattern that was using an array of fix names instead of a routeString.
- [#173](https://github.com/openscope/openscope/issues/173) - Updates `wmkk` StandardRoute definition to include at least one fixname


# 4.0.0 (January 26, 2017)
### Major
- [n8rzz/atc#220](https://github.com/n8rzz/atc/issues/220) - Restructures `src` files into `client` and `server` folders.
- [n8rzz/atc#184](https://github.com/n8rzz/atc/issues/184) - Updates Node to version 7.0.0
- [n8rzz/atc#181](https://github.com/n8rzz/atc/issues/181) - Moves aircraft command logic from `AircraftInstanceModel` to new `AircraftCommander` class
- [n8rzz/atc#243](https://github.com/n8rzz/atc/issues/243) - Adds `spawnPatterns` to airport json and vastly simplifies aircraft creation. Work on this issue ended up resolving many other smaller issues listed below.
  - [n8rzz/atc#229](https://github.com/n8rzz/atc/issues/229) - Restructure `Airport.departures` to utilize routes
  - [n8rzz/atc#56](https://github.com/n8rzz/atc/issues/56) - Abstract inline fix object out of ArrivalBase
  - [n8rzz/atc#27](https://github.com/n8rzz/atc/issues/27) - Simplify creation of arrival aircraft
  - [n8rzz/atc#242](https://github.com/n8rzz/atc/issues/242) - Include airline id in airline json
  - [n8rzz/atc#235](https://github.com/n8rzz/atc/issues/235) - Create SpawnCollection, SpawnModel and SpawnScheduler classes
  - [n8rzz/atc#28](https://github.com/n8rzz/atc/issues/28) - Circular reference in airportModel.departures.airport
  - [n8rzz/atc#28](https://github.com/n8rzz/atc/issues/28) - Circular reference in airportModel.departures.airport

### Minor
- [n8rzz/atc#193](https://github.com/n8rzz/atc/issues/193) - Changes `AircraftStripView` text outputs to be all uppercase
- [n8rzz/atc#133](https://github.com/n8rzz/atc/issues/133) - Ensures proper removal of all `AircraftConflict` instances involving an aircraft that has been removed from the simulation
    - Originally reported in [zlsa/atc#734](https://github.com/zlsa/atc/issues/734)
- [n8rzz/atc#205](https://github.com/n8rzz/atc/issues/205) - Changes the names from having the flags in their name by adding WIP variable to the `AIRPORT_LOAD_LIST` in `airportLoadList`
- [n8rzz/atc#192](https://github.com/n8rzz/atc/issues/192) - Fixes white space in that is displayed from the `AircraftInstanceModel`
- [n8rzz/atc#233](https://github.com/n8rzz/atc/issues/233) - Adds cache to travis build

### Bugfixes
- [n8rzz/atc#104](https://github.com/n8rzz/atc/issues/104) & [n8rzz/atc#237](https://github.com/n8rzz/atc/issues/237) - Resets current indicies when issuing a new star to an arriving aircraft
    - Originally reported in [zlsa/atc#730](https://github.com/zlsa/atc/issues/730) & [zlsa/atc#768](https://github.com/zlsa/atc/issues/768)


# 3.2.1 (January 2, 2017)
### Bugfixes
- [n8rzz/atc#206](https://github.com/n8rzz/atc/issues/206) - Restores behavior of aircraft flying present heading after completing all legs in their flightplan
    - Originally reported in [zlsa/atc#767](https://github.com/zlsa/atc/issues/767)
- [n8rzz/atc#241](https://github.com/n8rzz/atc/issues/241) - Fix wrongful removal of departures from runway queues when arrivals land
    - Originally reported in [zlsa/atc#770](https://github.com/zlsa/atc/issues/770)
- [n8rzz/atc#240](https://github.com/n8rzz/atc/issues/240) - Fix erroneous voice readbacks for altitude command
    - Originally reported in [zlsa/atc#769](https://github.com/zlsa/atc/issues/769)
- [n8rzz/atc#133](https://github.com/n8rzz/atc/issues/133) - Fixes behavior of AircraftConflict in various ways, particularly with removal after deletion of aircraft
    - Originally reported in [zlsa/atc#734](https://github.com/zlsa/atc/issues/734)


# 3.2.0 (December 20, 2016)
### Major
* [n8rzz/atc#53](https://github.com/n8rzz/atc/issues/53) - Integrates `sidCollection` and `starCollection` with `RouteModel` within `AircraftInstanceModel`
    - Creates getters for `currentLeg` and `currentWaypoint`
    - Abstracts restrictions logic to live within `Waypoint`
    - Consolidates `runSID()` and `climbViaSid()` logic
- [n8rzz/atc#54](https://github.com/n8rzz/atc/issues/54) - Deprecates `sid` and `star` properties of the `AirportModel` in favor of `sidCollection` and `starCollection`
- [n8rzz/atc#169](https://github.com/n8rzz/atc/issues/169) - Adds [Express](expressjs.com) server to serve static assets and add [travis](travis-ci.org) config file for travis continuous integration
- [n8rzz/atc#114](https://github.com/n8rzz/atc/issues/114) - Rewrites the CommandParser from the ground up
- [n8rzz/atc#216](https://github.com/n8rzz/atc/issues/216) - Removes `Pegjs` and references completing switch to new CommandParser

### Minor
- [n8rzz/atc#77](https://github.com/n8rzz/atc/issues/77) - Implements `modelSourceFactory` and `modelSourcePool`
- [n8rzz/atc#144](https://github.com/n8rzz/atc/issues/144) - Refactors `canvasController.canvas_draw_sids` method to use `airport.sidCollection` instead of `airport.sid`
- [n8rzz/atc#55](https://github.com/n8rzz/atc/issues/55) - Moves properties shared by all `Arrival` types up to `ArrivalBase`
- [n8rzz/atc#52](https://github.com/n8rzz/atc/issues/52) - Removes `$.each()` from `AirportModel` in favor of `_forEach()` and uses `_get()` inside `aircraftInstanceModel.parse()` instead of if statements
- [n8rzz/atc#135](https://github.com/n8rzz/atc/issues/135) - Moves creation of Legs and Waypoints to constants instead of as method arguments
- [n8rzz/atc#17](https://github.com/n8rzz/atc/issues/17) - Moves `.parseCoordinate()` out of `PositionModel` and into `unitConverters`
- [n8rzz/atc#128](https://github.com/n8rzz/atc/issues/128) - Moves flight management system files to `FlightManagementSystem` folder
- [n8rzz/atc#163](https://github.com/n8rzz/atc/issues/163) - Adds `RouteModel` to `AircraftInstanceModel.runSTAR` for easier handling of a route string
- [n8rzz/atc#159](https://github.com/n8rzz/atc/issues/159) - Adds static `calculatePosition` method to `PositionModel` and abstracts common functions
- [n8rzz/atc#135](https://github.com/n8rzz/atc/issues/135) - Replaces active airport icao in view with a zulu time clock
- [n8rzz/atc#167](https://github.com/n8rzz/atc/issues/167) - Consolidates test fixtures in fixtures directory
* [n8rzz/atc#176](https://github.com/n8rzz/atc/issues/176) - Addresses issue with video maps being drawn incorrectly.
    - Updates `PositionModel` to run all calculations through the static `.calculatePosition()` method and vastly simplifies internal logic.
- [n8rzz/atc#186](https://github.com/n8rzz/atc/issues/186) - Refactors the the function names in `FixCollection` to better fit their function. `init()` to `addItems()` and `destroy()` to `removeItems()`
- [n8rzz/atc#194](https://github.com/n8rzz/atc/issues/194) - Adds gulp-cli and adds [tools readme](tools/README.md) link to gulp issues with Windows
- [n8rzz/atc#188](https://github.com/n8rzz/atc/issues/188) - Changes `routeString` to `routeCode` in `RouteModel` and moves `.toUpperCase()` from the getter to `.init()`
- [n8rzz/atc#175](https://github.com/n8rzz/atc/issues/175) - Updates `StandardRouteModel` to throw when entry/exit point doesn't exist within a collection and updates `.setDepartureRunway()` to send the `routeCode` to `Leg` on instantiation
- [n8rzz/atc#134](https://github.com/n8rzz/atc/issues/134) - Prevents collision detection for aircraft that are outside of our airspace
    - Originally reported in [zlsa/atc#736](https://github.com/zlsa/atc/issues/736)
- [n8rzz/atc#211](https://github.com/n8rzz/atc/issues/211) - Escape clears commands but not callsign if commands are present
    - Originally reported in [zlsa/atc#763](https://github.com/zlsa/atc/issues/763)

### Bugfixes
- [n8rzz/atc#145](https://github.com/n8rzz/atc/issues/145) - Moves `_comment` blocks in airport json file to be within object the are describing
- [n8rzz/atc#151](https://github.com/n8rzz/atc/issues/151) - Streamlines flight number generation and adds new method to add new callsigns to the existing list
- [n8rzz/atc#182](https://github.com/n8rzz/atc/issues/182) - Adds `_isNumber` check instead of `!magneticNorth` inside `PositionModel.calculateRelativePosition()` and the `AirspaceModel` constructor.
    - Originally reported in [zlsa/atc#754](https://github.com/zlsa/atc/issues/754)
- [n8rzz/atc#196](https://github.com/n8rzz/atc/issues/196) - Adds additional handling to `StandardRouteModel._buildEntryAndExitCollections` to handle case where `entryPoints` and `exitPoints` don't exist in the `airport.sids` definition
    - Originally reported in [zlsa/atc#760](https://github.com/zlsa/atc/issues/760)
- [n8rzz/atc#132](https://github.com/n8rzz/atc/issues/132) - Ensures proper removal of aircraft from the runway queue(s) when that aircraft has been deleted.
    - Originally reported in [zlsa/atc#706](https://github.com/zlsa/atc/issues/706)


# 3.1.0 (November 20, 2016)
### Major
- [n8rzz/atc#18](https://github.com/n8rzz/atc/issues/18) - Adds `FixModel` and static class `FixCollection` for reasoning about airport fixes
- [n8rzz/atc#19](https://github.com/n8rzz/atc/issues/19) - Adds `StandardRoute` classes reasoning about SIDs and STARs
- [n8rzz/atc#82](https://github.com/n8rzz/atc/issues/82) - Moves `airlineController` and `aircraftController` to instantiate from within `airportController` instead from `App`
- [n8rzz/atc#88](https://github.com/n8rzz/atc/issues/88) - Enable airport load without bundling and moves `airportLoadList.js` out of the `src` folder
- [n8rzz/atc#96](https://github.com/n8rzz/atc/issues/96) - Updates score calculations and how they are recorded

### Minor
- [n8rzz/atc#41](https://github.com/n8rzz/atc/issues/41) - Correct casing for Arrival and Departure factories
- [n8rzz/atc#36](https://github.com/n8rzz/atc/issues/36) - Rename `AreaModel` to `AirspaceModel`
- [n8rzz/atc#57](https://github.com/n8rzz/atc/issues/57) - Changes `StandardRoute` property name `icao` to `identifier`
- [n8rzz/atc#44](https://github.com/n8rzz/atc/issues/44) - Introduce early exit for airport load when airport data is not complete
- [n8rzz/atc#60](https://github.com/n8rzz/atc/issues/60) - Adds [git-flow](tools/documentation/git-flow-process.md) strategy document
- [n8rzz/atc#100](https://github.com/n8rzz/atc/issues/100) - Adds `BaseModel`
- [n8rzz/atc#101](https://github.com/n8rzz/atc/issues/101) - Adds `BaseCollection`

### Bugfixes
- [n8rzz/atc#45](https://github.com/n8rzz/atc/issues/45) - WMKK has misnamed star name
- [n8rzz/atc#58](https://github.com/n8rzz/atc/issues/58) - Updates spelling in `.convertMinutesToSeconds[)`
- [n8rzz/atc#75](https://github.com/n8rzz/atc/issues/75) - Future aircraft path, when on ILS, wrong width
- [n8rzz/atc#90](https://github.com/n8rzz/atc/issues/90) - `areas` is undefined in `AirportModel`
- [n8rzz/atc#91](https://github.com/n8rzz/atc/issues/91) - `FixCollection.init()` does not clear current `_items` if any exist
- [n8rzz/atc#108](https://github.com/n8rzz/atc/issues/108) - Aircraft strips show arrival airport in uppercase
- [n8rzz/atc#109](https://github.com/n8rzz/atc/issues/109) - Updates `FixCollection.findFixByName()` to accept upper, mixed, or lower case fix name
- [n8rzz/atc#115](https://github.com/n8rzz/atc/issues/115) - Switching to a previously loaded airport does not clear previous airport fixes
- [n8rzz/atc#191](https://github.com/n8rzz/atc/issues/191) - Fixes `parseElevation()` so that it does not return NaN when it is given the string `'Infinity'`
    - Originally reported in [zlsa/atc#756](https://github.com/zlsa/atc/issues/756)<|MERGE_RESOLUTION|>--- conflicted
+++ resolved
@@ -1,11 +1,8 @@
 # 6.7.0 (November 1, 2018)
 ### New Features
 - [#1033](https://github.com/openscope/openscope/issues/1033) - Add support for overflights
-<<<<<<< HEAD
+- [#793](https://github.com/openscope/openscope/issues/793) - Add AIRAC airport file key and system command
 - [#1003](https://github.com/openscope/openscope/issues/1003) - Add assigned runway to the aircrafts' strips
-=======
-- [#793](https://github.com/openscope/openscope/issues/793) - Add AIRAC airport file key and system command
->>>>>>> e4a93c5f
 
 
 
