--- conflicted
+++ resolved
@@ -1,16 +1,13 @@
 ## 3.2.1 (January 2, 2017)
 ---
 ### Bugfixes
-<<<<<<< HEAD
-- Fix erroneous voice readbacks for altitude command [#240](https://github.com/n8rzz/atc/issues/240)
-    - Originally reported in [zlsa#769](https://github.com/zlsa/atc/issues/769)
-=======
 - Restores behavior of aircraft flying present heading after completing all legs in their flightplan [#206](https://github.com/n8rzz/atc/issues/206)
     - Originally reported in [zlsa#767](https://github.com/zlsa/atc/issues/767)
 - Fix wrongful removal of departures from runway queues when arrivals land [#241](https://github.com/n8rzz/atc/issues/241)
     - Originally reported in [zlsa#770](https://github.com/zlsa/atc/issues/770)
+- Fix erroneous voice readbacks for altitude command [#240](https://github.com/n8rzz/atc/issues/240)
+    - Originally reported in [zlsa#769](https://github.com/zlsa/atc/issues/769)    
 
->>>>>>> 4a5aa921
 
 ## 3.2.0 (December 20, 2016)
 ---
