## 5.2.0 (July 1, 2017)
---
### Features
- Add capability for vectors in route strings [#310](https://github.com/openscope/openscope/issues/310)
- Adds more context to the Model classes by adding an optional input paramater [#138](https://github.com/openscope/openscope/issues/138)
- Adds object helper class for object validation  [#191](https://github.com/openscope/openscope/issues/191)
- Renamed AircraftInstanceModel with AircraftModel  [#402](https://github.com/openscope/openscope/issues/1402)
- Add capability for fly-over fixes in route strings [#19](https://github.com/openscope/openscope/issues/19)
- Adds squawk/sq command [#372](https://github.com/openscope/openscope/issues/372)
- Adds the ability to call an airplane by its callsign [#40](https://github.com/openscope/openscope/issues/40)
- Adds `EventBus` and `EventModel` [#457](https://github.com/openscope/openscope/issues/457)
- Adds `RunwayCollection` and `RunwayRelationshipModel` and moves some runway logic to live in these new classes [#93](https://github.com/openscope/openscope/issues/93)
    - Abstracts headwind/crosswind calculations to RunwayModel [#312](https://github.com/openscope/openscope/issues/312)
    - Removes circular reference in AirportModel.runway.airportModel [#58](https://github.com/openscope/openscope/issues/58)
- Updates `SpawnPatternModel` to use the `AirportModel.arrivalRunway` property when gathering waypoint models needed to calculate initial aircraft heading [#469](https://github.com/openscope/openscope/issues/469)
- Adds support for suffixes in SID and STAR procedures [#33](https://github.com/openscope/openscope/issues/33)
- Adds game option to include/hide WIP airports in the airport list [#476](https://github.com/openscope/openscope/issues/476)
- Adds `StripViewController`, `StripViewCollection`, and `StripViewModel` classes [#285](https://github.com/openscope/openscope/issues/285)
    - Removes progress strip logic from the `AircraftModel`
    - Completely reworks CSS for `StripViewList`
- Adds `.isGroundedFlightPhase()` and implements this helper in `.buildWaypointModelsForProcedure()` [#491](https://github.com/openscope/openscope/issues/491)
    - This allows for waypointModels to be build from the correct collection based on `flightPhase`
- Updates `AircraftModel.onAirspaceExit()` to look only at the `mcp.headingMode` value [#477](https://github.com/openscope/openscope/issues/477)
- Adds user setting option to change length of PTL [#423](https://github.com/openscope/openscope/issues/423)
- Updates Dublin (EIDW) - Improved procedures, added terrain and video map, modified airspace, realistic traffic [#208](https://github.com/openscope/openscope/issues/208)
- Updates logic to display historical aircraft position for aircraft outside controlled airspace [#508](https://github.com/openscope/openscope/issues/508)
- Updates development-workflow-procedures, adds Quick Start guide to README and consolidates all documentation in the `documentation` directory [#418](https://github.com/openscope/openscope/issues/418)
- Adds tests and verifies functionality of non-procedural departures and arrivals (support for direct route strings) [#434](https://github.com/openscope/openscope/issues/434)
- Adds unique transponder and CID generation methods [#483](https://github.com/openscope/openscope/issues/483)
<<<<<<< HEAD
- Converts `AirportController`, `GameController` and `UiController` to static classes [#72](https://github.com/openscope/openscope/issues/72)
    - updates `window` references to these classes
    - updates `prop` references to these classes
=======
- Abstracts non game loop logic into new class `AppController`, which provides facade methods for `App` to call during game loop [#137](https://github.com/openscope/openscope/issues/137)

>>>>>>> 4cf88b04









### Bugfixes
- Fixes coordinate letter issue at SBGL [#385](https://github.com/openscope/openscope/issues/385)
- Prevent NaNs being passed on if invalid altitude is given [#424](https://github.com/openscope/openscope/issues/424)
- Removes fix command from tutorial and replaces it with infomation on 'route', 'Say Route', and 'Proceed Direct' [#356](https://github.com/openscope/openscope/issues/356)
- Fixes coordinate letter issues at RJBB, OSDI, OTHH [#325](https://github.com/openscope/openscope/issues/325)
- Removes KBOS fixes from EKCH [#448](https://github.com/openscope/openscope/issues/448)
- Runway, wind and spawnPattern changes to allow EGNM to operate [#492](https://github.com/openscope/openscope/issues/492)
- Prevent attempts to access positions of vector waypoints [#467](https://github.com/openscope/openscope/issues/467)
- Adjusts fix validation for hold/vector/flyover fix names [#451](https://github.com/openscope/openscope/issues/451)



## 5.1.1 (May 12, 2017)
---
### Hotfix
- Fixes or removes from load list all airports that fail to load [#458](https://github.com/openscope/openscope/issues/458)


## 5.1.0 (May 1, 2017)
---
### Features
- adds [deployment-checklist](tools/documentation/deployment-checklist.md) document [#316](https://github.com/openscope/openscope/issues/316)
- Updates the airport-format.md file [#184](https://github.com/openscope/openscope/issues/184)
- allow for specification of airport's default arrival and departure runway [#374](https://github.com/openscope/openscope/issues/374)
- adds [airport-file-standards](tools/documentation/deployment-checklist.md) document [#367](https://github.com/openscope/openscope/issues/367)

### Bugfixes
- Adds additional check for `undefined` in `CommandParser` when adding args to a `CommandModel` [#364](https://github.com/openscope/openscope/issues/364)
- Deprecates and removes `AircraftController._setDestinationFromRouteOrProcedure()` as it was implemented to maintain a previous api which is no longer used [#370](https://github.com/openscope/openscope/issues/370)
- Ensure the verbal and text instructions/readbacks state the correct directionality [#188](https://github.com/openscope/openscope/issues/188)
- Updates Pilot.applyDepartureProcedure() to use RunwayModel correctly [#396](https://github.com/openscope/openscope/issues/396)
- Updates `fms.getDestinationName()` to return the `fixName` when `currentLeg` is not a procedure [#399](https://github.com/openscope/openscope/issues/399)
- Fix wrong PTL length and set to 1 minute [#394](https://github.com/openscope/openscope/issues/394)
- Fixes broken link in [airport-format](tools/documentation/airport-format.md) [#404](https://github.com/openscope/openscope/issues/404)
- Fix datablock speed to show GS, not IAS [#395](https://github.com/openscope/openscope/issues/395)
- Ensure red response is given to `rr FIXXA..FIXXB` [#408](https://github.com/openscope/openscope/issues/408)
- Fix strip update crash for arrivals on vectors [#410](https://github.com/openscope/openscope/issues/410)


## 5.0.1 (April 24, 2017)
---
### Hotfix
- Updates `AircraftStripView` to display departure procedures with the correct `NAME.EXIT` shape [#359](https://github.com/openscope/openscope/issues/359)


## 5.0.0 (April 21, 2017)
---
### Major
- Refactors FMS [#139](https://github.com/openscope/openscope/issues/139)
    - This represents a ground-up, from scratch, re-build of the flight management system with new classes: `Fms`, `LegModel`, and `WaypointModel`
    - Introduces the `ModeController` that completely separates Altitude, Heading and Speed settings from the FMS and allowing the FMS to be in charge of the flight plan and any fixRestrictions defined for a given route
    - Adds `Pilot` class that acts as a coordinator layer between the `AircraftCommander`, `AircraftInstanceModel`, `ModeController`, and `Fms`
    - Completely reworks how `Aircraft.target` is calculated
    - Introduces the concept of `flightPhase`, and begins integrating that property in lieu of category (arrival/departure)
    - Adds ability to define hold waypoints with a symbol `@`
    - Splits `PositionModel` into two new classes; `StaticPositionModel` and `DynamicPositionModel`
    - Work on this issue also resolves or invalidates previously recorded issues:
        - `aircraftInstanceModel.fms` has a circular dependency with `aircraftInstanceModel.fms.my_aircraft.fms` [#57](https://github.com/openscope/openscope/issues/57)
        - Using STAR command to change aircraft's assigned STAR throws errors [#73](https://github.com/openscope/openscope/issues/73)
        - Abstract current waypoint altitude and speed setting [#77](https://github.com/openscope/openscope/issues/77)
        - Add Leg to modelSourcePool [#78](https://github.com/openscope/openscope/issues/78)
        - Refactor fms param out of Leg [#79](https://github.com/openscope/openscope/issues/79)
        - Extend RouteModel, or add new layer, to handle compound routes [#81](https://github.com/openscope/openscope/issues/81)
        - Rerouting aircraft causes it to climb to unassigned altitude [#86](https://github.com/openscope/openscope/issues/86)
        - deprecate `aircraft.eid` [#87](https://github.com/openscope/openscope/issues/87)
        - Implied holding in route strings [#114](https://github.com/openscope/openscope/issues/114)
        - Rerouting uncleared aircraft onto SID fails [#122](https://github.com/openscope/openscope/issues/122)
        - Using "fix" command yields legs with lower case route [#123](https://github.com/openscope/openscope/issues/123)
        - Create getter in `AircraftInstanceModel` to get the current runway [#129](https://github.com/openscope/openscope/issues/129)
        - create RouteBuilder class and smooth out RouteModel [#144](https://github.com/openscope/openscope/issues/144)
        - `fix` command with multiple arguments skips to last fix [#153](https://github.com/openscope/openscope/issues/153)
        - Add `.hasFix()` method to FixCollection [#158](https://github.com/openscope/openscope/issues/158)
        - Route amendments will stop altitude changes [#197](https://github.com/openscope/openscope/issues/197)
        - `StaticPositionModel` and enforcing use of Positions where appropriate [#287](https://github.com/openscope/openscope/issues/287)

### Features
- Enumerate magic number in RunwayModel [#269](https://github.com/openscope/openscope/issues/269)
- Replaced old `terrain.svg` file with own work [#281](https://github.com/openscope/openscope/issues/281)











### Bugfixes
- Standardized indentation in all json files [#256](https://github.com/openscope/openscope/issues/256)
    - followed up and corrected 2 mistakenly cleared out aircraft files [#259](https://github.com/openscope/openscope/issues/259)
- Fixes Firefox compatibility issue by changing ajax to getJSON  [#263](https://github.com/openscope/openscope/issues/259)
- Fixes bug with departures at SAME [#303](https://github.com/openscope/openscope/issues/303)
- Fixes coordinates for PAM at EHAM [#321](https://github.com/openscope/openscope/issues/321)
- Ensure aircraft reach their targeted speed [#340](https://github.com/openscope/openscope/issues/340)
- Fixes last-second go-arounds by landing aircraft [#342](https://github.com/openscope/openscope/issues/342)
- Ensure aircraft follow glideslope [#346](https://github.com/openscope/openscope/issues/346)
- Fix mispronunciation of grouped numbers '820' as 'eight-twenty-zero' [#338](https://github.com/openscope/openscope/issues/338)


## 4.1.2 (February 20, 2017)
---
### Hotfix
- Updates `static.json` to not use ssl [#252](https://github.com/openscope/openscope/issues/252)


## 4.1.1 (February 20, 2017)
---
### Hotfix
- Restores spawning of GA aircraft at EDDT [#249](https://github.com/openscope/openscope/issues/249)


## 4.1.0 (February 20, 2017)
---
### Major
- Removes GitHub Pages specific files and moves hosting out of GitHub Pages. [#154](https://github.com/openscope/openscope/issues/154)
- Updates build process to: [#230](https://github.com/openscope/openscope/issues/230)
    - minify css and javascript and output to `public` directory
    - minify airport json/geojson files and output to `public` directory
    - combine aircraft and airline json files into `aircraft.json` and `airline.json` and output them to the `public` directory
    - copy static assets (fonts and images) to `public` directory
    - introduce [Handlebars](https://www.npmjs.com/package/handlebars-layouts) templates and create `buildMarkup` build process
    - point the local server to the `public` directory`

### Features
- Makes sure the output for sid and star commands are always uppercase. [#109](https://github.com/openscope/openscope/issues/109)
- Marks all airports as works in progress [#179](https://github.com/openscope/openscope/issues/179)
- Changes deployment server from Express to Nginx [#166](https://github.com/openscope/openscope/issues/166)
- Adds javascript minification to build process [#163](https://github.com/openscope/openscope/issues/163)
    - adds copy task to public directory
    - translates `json_assembler.rb` to `jsonAssembler.js` and adds it to the build process.
- Corrects `icao` of the Boeing 767-400 and also updates the information to Eurocontrol data [#222](https://github.com/openscope/openscope/issues/222)
- Updates `app.json` to use correct buildpacks [#224](https://github.com/openscope/openscope/issues/224)
- Overhauls Munich - updates Munich to AIRAC 1702, adds STARs, and adds a realistic traffic flow. [#104](https://github.com/openscope/openscope/issues/104)
- Adds Tokyo Narita International Airport as per AIRAC 1702 [#103](https://github.com/openscope/openscope/pull/202)
- Fixes an instance of two runways called "34R" in Shanghai Pudong [#149](https://github.com/openscope/openscope/issues/149)

### Bugfixes
- Adds the required space between 'fh' and its argument in the tutorial [#201](https://github.com/openscope/openscope/issues/201)
- Updates airline json files to include `icao` key. Updates `AirlineCollection` and `AirlineModel` to handle variable casing of `icao`  [#195](https://github.com/openscope/openscope/issues/195)
- Adds a default position value to `SpawnPatternModel` so aircraft have, at least, a `[0, 0]` starting position [#207](https://github.com/openscope/openscope/issues/207)
- Ensures data block colored bars are all the same width (3px), regardless of callsign length [#210](https://github.com/openscope/openscope/issues/210)
- Adds missing `return` in `.generateFlightNumberWithAirlineModel()` that was needed to properly recurse back through the method in the case of a duplicate flight number. [#210](https://github.com/openscope/openscope/issues/210)
- Updates boolean logic in `App.updateViewControls()` which was evaluating an asynchronous property that, typically, had not finished loading. [#203](https://github.com/openscope/openscope/issues/203)
- Fixes internal fms error that was breaking the game when issuing holds over present position [#148](https://github.com/openscope/openscope/issues/148)


## 4.0.1 (January 29, 2017)
---
### Features
- Adds Openscope favicon [#170](https://github.com/openscope/openscope/issues/170)

### Bugfixes
- Removes `ALM` and `SVD` arrival patterns from 'EKCH' because there aren't enough fixes to support them [176](https://github.com/openscope/openscope/issues/176)
- Updates `entryPoint` and `exitPoint` to be pluralized as is the airport json standard [#177](https://github.com/openscope/openscope/issues/177)
- Adds `entryPoints` to `gcrr` star route definitions [#175](https://github.com/openscope/openscope/issues/175)
- Fixes arrival pattern that was using an array of fix names instead of a routeString. [#174](https://github.com/openscope/openscope/issues/174)
- Updates `wmkk` StandardRoute definition to include at least one fixname [#173](https://github.com/openscope/openscope/issues/173)


## 4.0.0 (January 26, 2017)
---
### Major
- Restructures `src` files into `client` and `server` folders. [#220](https://github.com/n8rzz/atc/issues/220)
- Updates Node to version 7.0.0 [#184](https://github.com/n8rzz/atc/issues/184)
- Moves aircraft command logic from `AircraftInstanceModel` to new `AircraftCommander` class [#181](https://github.com/n8rzz/atc/issues/181)
- Adds `spawnPatterns` to airport json and vastly simplifies aircraft creation. Work on this issue ended up resolving many other smaller issues listed below. [#243](https://github.com/n8rzz/atc/issues/243)
  - Restructure `Airport.departures` to utilize routes [#229](https://github.com/n8rzz/atc/issues/229)
  - Abstract inline fix object out of ArrivalBase [#56](https://github.com/n8rzz/atc/issues/56)
  - Simplify creation of arrival aircraft [#27](https://github.com/n8rzz/atc/issues/27)
  - Include airline id in airline json [#242](https://github.com/n8rzz/atc/issues/242)
  - Create SpawnCollection, SpawnModel and SpawnScheduler classes [#235](https://github.com/n8rzz/atc/issues/235)
  - Circular reference in airportModel.departures.airport [#28](https://github.com/n8rzz/atc/issues/28)
  - Circular reference in airportModel.departures.airport [#28](https://github.com/n8rzz/atc/issues/28)

### Minor
- Changes `AircraftStripView` text outputs to be all uppercase [#193](https://github.com/n8rzz/atc/issues/193)
- Ensures proper removal of all `AircraftConflict` instances involving an aircraft that has been removed from the simulation [#133](https://github.com/n8rzz/atc/issues/133)
    - Originally reported under [zlsa#734](https://github.com/zlsa/atc/issues/734)
- Changes the names from having the flags in their name by adding WIP variable to the `AIRPORT_LOAD_LIST` in `airportLoadList` [#205](https://github.com/n8rzz/atc/issues/205)
- Fixes white space in that is displayed from the `AircraftInstanceModel` [#192](https://github.com/n8rzz/atc/issues/192)
- Adds cache to travis build [#233](https://github.com/n8rzz/atc/issues/233)

### Bugfixes
- Resets current indicies when issuing a new star to an arriving aircraft [#104](https://github.com/n8rzz/atc/issues/104) & [#237](https://github.com/n8rzz/atc/issues/237)
    - Originally reported under [zlsa#730](https://github.com/zlsa/atc/issues/730) & [zlsa#768](https://github.com/zlsa/atc/issues/768)


## 3.2.1 (January 2, 2017)
---
### Bugfixes
- Restores behavior of aircraft flying present heading after completing all legs in their flightplan [#206](https://github.com/n8rzz/atc/issues/206)
    - Originally reported in [zlsa#767](https://github.com/zlsa/atc/issues/767)
- Fix wrongful removal of departures from runway queues when arrivals land [#241](https://github.com/n8rzz/atc/issues/241)
    - Originally reported in [zlsa#770](https://github.com/zlsa/atc/issues/770)
- Fix erroneous voice readbacks for altitude command [#240](https://github.com/n8rzz/atc/issues/240)
    - Originally reported in [zlsa#769](https://github.com/zlsa/atc/issues/769)
- Fixes behavior of AircraftConflict in various ways, particularly with removal after deletion of aircraft [#133](https://github.com/n8rzz/atc/issues/133)
    - Originally reported in [zlsa#734](https://github.com/zlsa/atc/issues/734)


## 3.2.0 (December 20, 2016)
---
### Major
* Integrates `sidCollection` and `starCollection` with `RouteModel` within `AircraftInstanceModel` [#53](https://github.com/n8rzz/atc/issues/53)
    - Creates getters for `currentLeg` and `currentWaypoint`
    - Abstracts restrictions logic to live within `Waypoint`
    - Consolidates `runSID()` and `climbViaSid()` logic
- Deprecates `sid` and `star` properties of the `AirportModel` in favor of `sidCollection` and `starCollection` [#54](https://github.com/n8rzz/atc/issues/54)
- Adds [Express](expressjs.com) server to serve static assets and add [travis](travis-ci.org) config file for travis continuous integration [#169](https://github.com/n8rzz/atc/issues/169)
- Rewrites the CommandParser from the ground up [#114](https://github.com/n8rzz/atc/issues/114)
- Removes `Pegjs` and references completing switch to new CommandParser [#216](https://github.com/n8rzz/atc/issues/216)

### Minor
- Implements `modelSourceFactory` and `modelSourcePool` [#77](https://github.com/n8rzz/atc/issues/77)
- Refactors `canvasController.canvas_draw_sids` method to use `airport.sidCollection` instead of `airport.sid` [#144](https://github.com/n8rzz/atc/issues/144)
- Moves properties shared by all `Arrival` types up to `ArrivalBase` [#55](https://github.com/n8rzz/atc/issues/55)
- Removes `$.each()` from `AirportModel` in favor of `_forEach()` and uses `_get()` inside `aircraftInstanceModel.parse()` instead of if statements [#52](https://github.com/n8rzz/atc/issues/52)
- Moves creation of Legs and Waypoints to constants instead of as method arguments [#135](https://github.com/n8rzz/atc/issues/135)
- Moves `.parseCoordinate()` out of `PositionModel` and into `unitConverters` [#17](https://github.com/n8rzz/atc/issues/17)
- Moves flight management system files to `FlightManagementSystem` folder [#128](https://github.com/n8rzz/atc/issues/128)
- Adds `RouteModel` to `AircraftInstanceModel.runSTAR` for easier handling of a route string [#163](https://github.com/n8rzz/atc/issues/163)
- Adds static `calculatePosition` method to `PositionModel` and abstracts common functions [#159](https://github.com/n8rzz/atc/issues/159)
- Replaces active airport icao in view with a zulu time clock [#135](https://github.com/n8rzz/atc/issues/135)
- Consolidates test fixtures in fixtures directory [#167](https://github.com/n8rzz/atc/issues/167)
* Addresses issue with video maps being drawn incorrectly. [#176](https://github.com/n8rzz/atc/issues/176)
    - Updates `PositionModel` to run all calculations through the static `.calculatePosition()` method and vastly simplifies internal logic.
- Refactors the the function names in `FixCollection` to better fit their function. `init()` to `addItems()` and `destroy()` to `removeItems()` [#186] (https://github.com/n8rzz/atc/issues/186)
- Adds gulp-cli and adds [tools readme](tools/README.md) link to gulp issues with Windows [#194](https://github.com/n8rzz/atc/issues/194)
- Changes `routeString` to `routeCode` in `RouteModel` and moves `.toUpperCase()` from the getter to `.init()` [#188] (https://github.com/n8rzz/atc/issues/188)
- Updates `StandardRouteModel` to throw when entry/exit point doesn't exist within a collection and updates `.setDepartureRunway()` to send the `routeCode` to `Leg` on instantiation [#175](https://github.com/n8rzz/atc/issues/175)
- Prevents collision detection for aircraft that are outside of our airspace [#134](https://github.com/n8rzz/atc/issues/134)
    - Originally reported under [#736](https://github.com/zlsa/atc/issues/736)
- Escape clears commands but not callsign if commands are present [#211] (https://github.com/n8rzz/atc/issues/211)
    - Originally reported under [#763](https://github.com/zlsa/atc/issues/763)

### Bugfixes
- Moves `_comment` blocks in airport json file to be within object the are describing [#145](https://github.com/n8rzz/atc/issues/145)
- Streamlines flight number generation and adds new method to add new callsigns to the existing list [#151](https://github.com/n8rzz/atc/issues/151)
- Adds `_isNumber` check instead of `!magneticNorth` inside `PositionModel.calculateRelativePosition()` and the `AirspaceModel` constructor. [#182](https://github.com/n8rzz/atc/issues/182)
    - Originally reported under [#754](https://github.com/zlsa/atc/issues/754)
- Adds additional handling to `StandardRouteModel._buildEntryAndExitCollections` to handle case where `entryPoints` and `exitPoints` don't exist in the `airport.sids` definition [#196](https://github.com/n8rzz/atc/issues/196)
    - Originally reported under [#760](https://github.com/zlsa/atc/issues/760)
- Ensures proper removal of aircraft from the runway queue(s) when that aircraft has been deleted. [#132](https://github.com/n8rzz/atc/issues/132)
    - Originally reported under [#706](https://github.com/zlsa/atc/issues/706)


## 3.1.0 (November 20, 2016)
---
### Major
- Adds `FixModel` and static class `FixCollection` for reasoning about airport fixes [#18](https://github.com/n8rzz/atc/issues/18)
- Adds `StandardRoute` classes reasoning about SIDs and STARs [#19](https://github.com/n8rzz/atc/issues/19)
- Moves `airlineController` and `aircraftController` to instantiate from within `airportController` instead from `App` [#82](https://github.com/n8rzz/atc/issues/82)
- Enable airport load without bundling and moves `airportLoadList.js` out of the `src` folder [#88](https://github.com/n8rzz/atc/issues/88)
- Updates score calculations and how they are recorded [#96](https://github.com/n8rzz/atc/issues/96)

### Minor
- Correct casing for Arrival and Departure factories [#41](https://github.com/n8rzz/atc/issues/41)
- Rename `AreaModel` to `AirspaceModel` [#36](https://github.com/n8rzz/atc/issues/36)
- Changes `StandardRoute` property name `icao` to `identifier` [#57](https://github.com/n8rzz/atc/issues/57)
- Introduce early exit for airport load when airport data is not complete [#44](https://github.com/n8rzz/atc/issues/44)
- Adds [git-flow](tools/documentation/git-flow-process.md) strategy document [#60](https://github.com/n8rzz/atc/issues/60)
- Adds `BaseModel` [#100](https://github.com/n8rzz/atc/issues/100)
- Adds `BaseCollection` [#101](https://github.com/n8rzz/atc/issues/101)

### Bugfixes
- WMKK has misnamed star name [#45](https://github.com/n8rzz/atc/issues/45)
- Updates spelling in `.convertMinutesToSeconds[)` [#58](https://github.com/n8rzz/atc/issues/58)
- Future aircraft path, when on ILS, wrong width [#75](https://github.com/n8rzz/atc/issues/75)
- `areas` is undefined in `AirportModel` [#90](https://github.com/n8rzz/atc/issues/90)
- `FixCollection.init()` does not clear current `_items` if any exist [#91](https://github.com/n8rzz/atc/issues/91)
- Aircraft strips show arrival airport in uppercase [#108](https://github.com/n8rzz/atc/issues/108)
- Updates `FixCollection.findFixByName()` to accept upper, mixed, or lower case fix name [#109](https://github.com/n8rzz/atc/issues/109)
- Switching to a previously loaded airport does not clear previous airport fixes [#115](https://github.com/n8rzz/atc/issues/115)
- Fixes `parseElevation()` so that it does not return NaN when it is given the string `'Infinity'` [#191] (https://github.com/n8rzz/atc/issues/191)
    - Originally reported under [#756](https://github.com/zlsa/atc/issues/756)<|MERGE_RESOLUTION|>--- conflicted
+++ resolved
@@ -27,14 +27,12 @@
 - Updates development-workflow-procedures, adds Quick Start guide to README and consolidates all documentation in the `documentation` directory [#418](https://github.com/openscope/openscope/issues/418)
 - Adds tests and verifies functionality of non-procedural departures and arrivals (support for direct route strings) [#434](https://github.com/openscope/openscope/issues/434)
 - Adds unique transponder and CID generation methods [#483](https://github.com/openscope/openscope/issues/483)
-<<<<<<< HEAD
+- Abstracts non game loop logic into new class `AppController`, which provides facade methods for `App` to call during game loop [#137](https://github.com/openscope/openscope/issues/137)
 - Converts `AirportController`, `GameController` and `UiController` to static classes [#72](https://github.com/openscope/openscope/issues/72)
     - updates `window` references to these classes
     - updates `prop` references to these classes
-=======
-- Abstracts non game loop logic into new class `AppController`, which provides facade methods for `App` to call during game loop [#137](https://github.com/openscope/openscope/issues/137)
-
->>>>>>> 4cf88b04
+
+
 
 
 
