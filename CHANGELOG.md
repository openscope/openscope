--- conflicted
+++ resolved
@@ -1,4 +1,3 @@
-<<<<<<< HEAD
 ## 5.2.0 (June 1, 2017)
 ---
 ### Features
@@ -22,12 +21,10 @@
 
 
 
-=======
 ## 5.1.1 (May 12, 2017)
 ---
 ### Hotfix
 - Fixes or removes from load list all airports that fail to load [#458](https://github.com/openscope/openscope/issues/458)
->>>>>>> 8110d674
 
 
 ## 5.1.0 (May 1, 2017)
