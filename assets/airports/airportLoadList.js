/**
 * This file lives outside of normal javascript bundle. This provides a way for contributors to add or remove
 * airports without the need to re-build the entire app. This means a contributor does not need to have node
 * installed in order to contribute.
 *
 * While not ideal, adding more things to the window, this does get around the need to re-bundle when making changes
 * to the list of airports.
 *
 * This property is used by the `AirportController` and should be used only one time on app instantiation.
 *
 * @property AIRPORT_LOAD_LIST
 * @return {array<object>}
 */
window.AIRPORT_LOAD_LIST = (function() { // eslint-disable-line wrap-iife
    /**
     * List of airports to load.
     *
     * If you are adding a new airport to the game, be sure to include:
     *
     * - the airport json file in `assets/airports/AIRPORT_NAME.json` where `AIRPORT_NAME` is
     *   the airport icao. (ex: KSFO would be `assets/airports/ksfo.json`)
     * - the terrain geojson file (if one exists) in `assets/airports/terrain/AIRPORT_NAME.geojson`
     *   where `AIRPORT_NAME` is the airport icao. (ex: KSFO would be `assets/airports/terrain/ksfo.geojson`)
     * - add a new data block at the bottom of this file in the shape of:
     * ```
     * {
     *   icao: {AIRPORT_ICAO},
     *   level: {AIRPORT_DIFFICULTY},
     *   name: {AIRPORT_NAME},
     *   premium: {MEETS_PREMIUM_STANDARDS},
     *   wip: {IS_WORK_IN_PROGRESS}
     * }
     * ```
     * - `AIRPORT_ICAO` is the airport icao in lowercase (ex: ksfo)
     * - `AIRPORT_DIFFICULTY` is the difficulty level based on the traffic volume (in Aircraft per Hour):
     *    +----------+------------------------+
     *    |   Level  |     Traffic Volume     |
     *    +----------+------------------------+
     *    | Beginner |    Less than 20 AcpH   |
     *    +----------+------------------------+
     *    |   Easy   | Between 20 and 40 AcpH |
     *    +----------+------------------------+
     *    |  Medium  | Between 40 and 60 AcpH |
     *    +----------+------------------------+
     *    |   Hard   |    More than 60 AcpH   |
     *    +----------+------------------------+
     * - `AIRPORT_NAME` is the name of the airport (ex: San Francisco International Airport)
     * - `MEETS_PREMIUM_STANDARDS` is either `true` or `false`, see the airport standards document
     * - `IS_WORK_IN_PROGRESS` is either `true` or `false`, based on whether the airport is old
     *   and needs to be updated in order to reach full compliance with the airport standards
     *   specifications. Note that all new airports must meet these specifications before being
     *   merged, so you may feel free to start out with `wip: false`, since that will be true by
     *   the time the airport is added to the game.
     *
     * @property AIRPORT_LOAD_LIST
     * @type {Array}
     * @final
     */
    return [
        {
            icao: 'cyhz',
            level: 'beginner',
            name: 'Halifax Stanfield International Airport',
            premium: false,
            wip: false
        },
        {
            icao: 'cyow',
            level: 'easy',
            name: 'Ottawa Macdonald-Cartier International Airport',
            premium: false,
            wip: false
        },
        // {
        //     icao: 'ebbr',
        //     level: 'easy',
        //     name: 'Brussels-National',
        //     premium: false,
        //     wip: true
        // },
        {
            icao: 'eddf',
            level: 'hard',
            name: 'Flughafen Frankfurt am Main',
            premium: false,
            wip: false
        },
        {
            icao: 'eddh',
            level: 'beginner',
            name: 'Hamburg Airport',
            premium: false,
            wip: false
        },
        // {
        //     icao: 'eddm',
        //     level: 'hard',
        //     name: 'Franz Josef Strauß International Airport',
        //     premium: false,
        //     wip: true
        // },
        // {
        //     icao: 'eddt',
        //     level: 'medium',
        //     name: 'Berlin Tegel Airport',
        //     premium: false,
        //     wip: true
        // },
        {
            icao: 'egcc',
            level: 'easy',
            name: 'Manchester Airport',
            premium: false,
            wip: false
        },
        {
            icao: 'eggw',
            level: 'easy',
            name: 'London Luton Airport',
            premium: false,
            wip: false
        },
        // {
        //     icao: 'egkk',
        //     level: 'easy',
        //     name: 'London Gatwick Airport',
        //     premium: false,
        //     wip: true
        // },
        // {
        //     icao: 'eglc',
        //     level: 'medium',
        //     name: 'London City Airport',
        //     premium: false,
        //     wip: true
        // },
        // {
        //     icao: 'egll',
        //     level: 'hard',
        //     name: 'London Heathrow Airport',
        //     premium: false,
        //     wip: true
        // },
        {
            icao: 'egnm',
            level: 'beginner',
            name: 'Leeds Bradford Airport',
            premium: false,
            wip: false
        },
        // {
        //     icao: 'eham',
        //     level: 'medium',
        //     name: 'Amsterdam Airport Schiphol',
        //     premium: false,
        //     wip: true
        // },
        // {
        //     icao: 'eidw',
        //     level: 'medium',
        //     name: 'Dublin Airport',
        //     premium: false,
        //     wip: false
        // },
        // {
        //     icao: 'einn',
        //     level: 'beginner',
        //     name: 'Shannon Airport',
        //     premium: false,
        //     wip: false
        // },
        // {
        //     icao: 'ekch',
        //     level: 'medium',
        //     name: 'Copenhagen Kastrup Airport',
        //     premium: false,
        //     wip: true
        // },
        {
            icao: 'engm',
            level: 'easy',
            name: 'Oslo Gardermoen International Airport',
            premium: false,
            wip: false
        },
        // {
        //     icao: 'espa',
        //     level: 'easy',
        //     name: 'Luleå Airport',
        //     premium: false,
        //     wip: true
        // },
        // {
        //     icao: 'gcrr',
        //     level: 'easy',
        //     name: 'Lanzarote Airport',
        //     premium: false,
        //     wip: true
        // },
        {
            icao: 'kabq',
            level: 'beginner',
            name: 'Albuquerque International Sunport',
            premium: false,
            wip: false
        },
        // {
        //     icao: 'katl',
        //     level: 'hard',
        //     name: 'Hartsfield–Jackson Atlanta Int\'l',
        //     premium: false,
        //     wip: false
        // },
        {
            icao: 'kbos',
            level: 'hard',
            name: 'Boston Logan International Airport',
            premium: false,
            wip: false
        },
        {
            icao: 'kdca',
            level: 'easy',
            name: 'Ronald Reagan Washington National Airport',
            premium: false,
            wip: false
        },
        // {
        //     icao: 'kdfw',
        //     level: 'hard',
        //     name: 'Dallas-Fort Worth International Airport',
        //     premium: false,
        //     wip: true
        // },
        // {
        //     icao: 'kdtw',
        //     level: 'medium',
        //     name: 'Detroit Metropolitan Wayne County Airport',
        //     premium: false,
        //     wip: false
        // },
        // {
        //     icao: 'kelp',
        //     level: 'easy',
        //     name: 'El Paso International Airport',
        //     premium: false,
        //     wip: false
        // },
        // {
        //     icao: 'kiad',
        //     level: 'hard',
        //     name: 'Washington-Dulles International Airport',
        //     premium: false,
        //     wip: true
        // },
        // {
        //     icao: 'kjax',
        //     level: 'easy',
        //     name: 'Jacksonville International Airport',
        //     premium: false,
        //     wip: false
        // },
        // {
        //     icao: 'kjfk',
        //     level: 'hard',
        //     name: 'John F Kennedy International Airport',
        //     premium: false,
        //     wip: true
        // },
        // {
        //     icao: 'klas',
        //     level: 'hard',
        //     name: 'McCarran International Airport',
        //     premium: false,
        //     wip: false
        // },
        // {
        //     icao: 'klax90',
        //     level: 'medium',
        //     name: 'Los Angeles International Airport 1990',
        //     premium: false,
        //     wip: true
        // },
        // {
        //     icao: 'klax',
        //     level: 'medium',
        //     name: 'Los Angeles International Airport',
        //     premium: false,
        //     wip: true
        // },
        {
            icao: 'kmci',
            level: 'beginner',
            name: 'Kansas City International Airport',
            premium: false,
            wip: false
        },
        // {
        //     icao: 'kmia',
        //     level: 'hard',
        //     name: 'Miami International Airport',
        //     premium: false,
        //     wip: true
        // },
        // {
        //     icao: 'kmsp',
        //     level: 'hard',
        //     name: 'Minneapolis/St. Paul International Airport',
        //     premium: false,
        //     wip: true
        // },
        // {
        //     icao: 'kord',
        //     level: 'hard',
        //     name: 'Chicago O\'Hare International Airport',
        //     premium: false,
        //     wip: true
        // },
        {
            icao: 'kpdx',
            level: 'easy',
            name: 'Portland International Airport',
            premium: false,
            wip: false
        },
        // {
        //     icao: 'kphx',
        //     level: 'easy',
        //     name: 'Phoenix Sky Harbor International Airport',
        //     premium: false,
        //     wip: true
        // },
        {
            icao: 'kpit',
            level: 'beginner',
            name: 'Pittsburgh International Airport',
            premium: false,
            wip: false
        },
        // {
        //     icao: 'kpvd',
        //     level: 'beginner',
        //     name: 'Theodore Francis Green Memorial State Airport',
        //     premium: false,
        //     wip: false
        // },
        {
            icao: 'krdu',
            level: 'easy',
            name: 'Raleigh–Durham International Airport',
            premium: false,
            wip: false
        },
        // {
        //     icao: 'ksdf',
        //     level: 'easy',
        //     name: 'Louisville International Airport',
        //     premium: false,
        //     wip: false
        // },
        // {
        //     icao: 'ksan',
        //     level: 'easy',
        //     name: 'San Diego International Airport',
        //     premium: false,
        //     wip: true
        // },
        {
            icao: 'ksea',
            level: 'hard',
            name: 'Seattle-Tacoma International Airport',
            premium: false,
            wip: false
        },
        // {
        //     icao: 'ksfo',
        //     level: 'medium',
        //     name: 'San Francisco International Airport',
        //     premium: false,
        //     wip: false
        // },
        {
            icao: 'kstl',
            level: 'medium',
            name: 'St. Louis Lambert International Airport',
            premium: false,
            wip: false
        },
        // {
        //     icao: 'ktpa',
        //     level: 'easy',
        //     name: 'Tampa International Airport',
        //     premium: false,
        //     wip: false
        // },
        // {
        //     icao: 'ktus',
        //     level: 'beginner',
        //     name: 'Tucson International Airport',
        //     premium: false,
        //     wip: false
        // },
        // {
        //     icao: 'lkpr',
        //     level: 'easy',
        //     name: 'Vaclav Havel International Airport',
        //     premium: false,
        //     wip: true
        // },
        // {
        //     icao: 'loww',
        //     level: 'medium',
        //     name: 'Vienna International Airport',
        //     premium: false,
        //     wip: true
        // },
        {
            icao: 'lszh',
            level: 'medium',
            name: 'Zürich Airport',
            premium: false,
            wip: false
        },
<<<<<<< HEAD
        {
            icao: 'ltba',
            level: 'medium',
            name: 'Atatürk International Airport',
            premium: false,
            wip: false
=======
        // {
        //     icao: 'ltba',
        //     level: 'hard',
        //     name: 'Atatürk International Airport',
        //     premium: false,
        //     wip: true
>>>>>>> 9e88a03f
        // },
        // {
        //     icao: 'mdsd',
        //     level: 'beginner',
        //     name: 'Aeropuerto Internacional Las Américas',
        //     premium: false,
        //     wip: false
        // },
        {
            icao: 'omaa',
            level: 'easy',
            name: 'Abu Dhabi International Airport',
            premium: false,
            wip: false
        },
        // {
        //     icao: 'omdb',
        //     level: 'hard',
        //     name: 'Dubai International Airport',
        //     premium: false,
        //     wip: true
        // },
        // {
        //     icao: 'osdi',
        //     level: 'easy',
        //     name: 'Damascus International Airport',
        //     premium: false,
        //     wip: true
        // },
        {
            icao: 'othh',
            level: 'easy',
            name: 'Doha Hamad International Airport',
            premium: false,
            wip: false
        // },
        // {
        //     icao: 'panc',
        //     level: 'easy',
        //     name: 'Ted Stevens Anchorage International Airport',
        //     premium: false,
        //     wip: false
        // },
        // {
        //     icao: 'rjbb',
        //     level: 'hard',
        //     name: 'Osaka Kansai International Airport',
        //     premium: false,
        //     wip: true
        // },
        // {
        //     icao: 'rjaa',
        //     level: 'hard',
        //     name: 'Tokyo Narita International Airport',
        //     premium: false,
        //     wip: true
        // },
        // {
        //     icao: 'rjtt',
        //     level: 'hard',
        //     name: 'Tokyo Haneda International Airport',
        //     premium: false,
        //     wip: true
        // },
        // {
        //     icao: 'rksi',
        //     level: 'hard',
        //     name: 'Incheon International Airport',
        //     premium: false,
        //     wip: true
        // },
        // {
        //     icao: 'saez',
        //     level: 'medium',
        //     name: 'Aeropuerto Internacional Ministro Pistarini',
        //     premium: false,
        //     wip: true
        // },
        // {
        //     icao: 'saez',
        //     level: 'easy',
        //     name: 'Aeropuerto Internacional Ministro Pistarini',
        //     premium: false,
        //     wip: false
        // },
        // {
        //     icao: 'same',
        //     level: 'medium',
        //     name: 'Aeropuerto Internacional El Plumerillo',
        //     premium: false,
        //     wip: true
        // },
        // {
        //     icao: 'sawh',
        //     level: 'beginner',
        //     name: 'Aeropuerto Internacional Malvinas Argentinas',
        //     premium: false,
        //     wip: true
        // },
        // {
        //     icao: 'sbgl',
        //     level: 'beginner',
        //     name: 'Aeroporto Internacional Tom Jobim',
        //     premium: false,
        //     wip: true
        // },
        // {
        //     icao: 'sbgr',
        //     level: 'beginner',
        //     name: 'Aeroporto Internacional São Paulo-Guarulhos',
        //     premium: false,
        //     wip: true
        // },
        // {
        //     icao: 'tjsj',
        //     level: 'easy',
        //     name: 'Luis Muñoz Marín International Airport',
        //     premium: false,
        //     wip: true
        // },
        // {
        //     icao: 'tncm',
        //     level: 'easy',
        //     name: 'Princess Juliana International Airport',
        //     premium: false,
        //     wip: true
        // },
        // {
        //     icao: 'uudd',
        //     level: 'easy',
        //     name: 'Moscow Domodedovo Airport',
        //     premium: false,
        //     wip: true
        // },
        // {
        //     icao: 'vabb',
        //     level: 'hard',
        //     name: 'Chhatrapati Shivaji International Airport',
        //     premium: false,
        //     wip: true
        // },
        // {
        //     icao: 'vecc',
        //     level: 'medium',
        //     name: 'Kolkata Netaji Subhas Chandra Bose Int\'l',
        //     premium: false,
        //     wip: true
        // },
        // {
        //     icao: 'vobl',
        //     level: 'medium',
        //     name: 'Kempegowda International Airport Bengaluru',
        //     premium: false,
        //     wip: true
        // },
        // {
        //     icao: 'vhhh',
        //     level: 'medium',
        //     name: 'Hong Kong Chep Lap Kok International Airport',
        //     premium: false,
        //     wip: true
        // },
        // {
        //     icao: 'vidp',
        //     level: 'hard',
        //     name: 'Indira Gandhi International Airport',
        //     premium: false,
        //     wip: true
        // },
        // {
        //     icao: 'wiii',
        //     level: 'medium',
        //     name: 'Soekarno-Hatta International Airport',
        //     premium: false,
        //     wip: true
        // },
        // {
        //     icao: 'wimm',
        //     level: 'easy',
        //     name: 'Kuala Namu International Airport',
        //     premium: false,
        //     wip: true
        // },
        // {
        //     icao: 'wmkp',
        //     level: 'medium',
        //     name: 'Pulau Pinang International Airport',
        //     premium: false,
        //     wip: true
        // },
        // {
        //     icao: 'wmkk',
        //     level: 'hard',
        //     name: 'Kuala Lumpur International Airport (KLIA)',
        //     premium: false,
        //     wip: true
        // },
        // {
        //     icao: 'wsss',
        //     level: 'hard',
        //     name: 'Singapore Changi International Airport',
        //     premium: false,
        //     wip: true
        // },
        // {
        //     icao: 'zspd',
        //     level: 'hard',
        //     name: 'Shanghai Pudong International Airport',
        //     premium: false,
        //     wip: true
        }
    ];
})();<|MERGE_RESOLUTION|>--- conflicted
+++ resolved
@@ -421,21 +421,13 @@
             premium: false,
             wip: false
         },
-<<<<<<< HEAD
         {
             icao: 'ltba',
             level: 'medium',
             name: 'Atatürk International Airport',
             premium: false,
             wip: false
-=======
-        // {
-        //     icao: 'ltba',
-        //     level: 'hard',
-        //     name: 'Atatürk International Airport',
-        //     premium: false,
-        //     wip: true
->>>>>>> 9e88a03f
+        },
         // },
         // {
         //     icao: 'mdsd',
