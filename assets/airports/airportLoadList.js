/**
 * This file lives outside of normal javascript bundle. This provides a way for contributors to add or remove
 * airports without the need to re-build the entire app. This means a contributor does not need to have node
 * installed in order to contribute.
 *
 * While not ideal, adding more things to the window, this does get around the need to re-bundle when making changes
 * to the list of airports.
 *
 * This property is used by the `AirportController` and should be used only one time on app instantiation.
 *
 * @property AIRPORT_LOAD_LIST
 * @return {array<object>}
 */
window.AIRPORT_LOAD_LIST = (function() { // eslint-disable-line wrap-iife
    /**
     * List of airports to load.
     *
     * If you are adding a new airport to the game, be sure to include:
     *
     * - the airport json file in `assets/airports/AIRPORT_NAME.json` where `AIRPORT_NAME` is
     *   the airport icao. (ex: KSFO would be `assets/airports/ksfo.json`)
     * - the terrain geojson file (if one exists) in `assets/airports/terrain/AIRPORT_NAME.geojson`
     *   where `AIRPORT_NAME` is the airport icao. (ex: KSFO would be `assets/airports/terrain/ksfo.geojson`)
     * - add a new data block at the bottom of this file in the shape of:
     * ```
     * {
     *   icao: {AIRPORT_ICAO},
     *   level: {AIRPORT_DIFFICULTY},
     *   name: {AIRPORT_NAME},
     *   premium: {MEETS_PREMIUM_STANDARDS}
     * }
     * ```
     * - `AIRPORT_ICAO` is the airport icao in lowercase (ex: ksfo)
     *
     * - `AIRPORT_DIFFICULTY` is the difficulty level based on the traffic volume (in Aircraft per Hour):
     *    +----------+------------------------+
     *    |   Level  |     Traffic Volume     |
     *    +----------+------------------------+
     *    | Beginner |    Less than 20 AcpH   |
     *    +----------+------------------------+
     *    |   Easy   | Between 20 and 40 AcpH |
     *    +----------+------------------------+
     *    |  Medium  | Between 40 and 60 AcpH |
     *    +----------+------------------------+
     *    |   Hard   |    More than 60 AcpH   |
     *    +----------+------------------------+
     * - `AIRPORT_NAME` is the official English name of the airport, according to Jeppesen charts
     *       --> for example, KSFO = "San Francisco International Airport"
     *
     * - `MEETS_PREMIUM_STANDARDS` is either `true` or `false`, see the airport standards document
     *
     * @property AIRPORT_LOAD_LIST
     * @type {Array}
     * @final
     */
    return [
        {
            icao: 'cyhz',
            level: 'beginner',
            name: 'Halifax Stanfield International Airport',
            premium: false
        },
        // {
        //     icao: 'cyow',
        //     level: 'easy',
        //     name: 'Ottawa Macdonald-Cartier International Airport',
        //     premium: false
        // },
        // {
        //     icao: 'ebbr',
        //     level: 'easy',
        //     name: 'Brussels-National',
        //     premium: false
        // },
        {
            icao: 'eddf',
            level: 'hard',
            name: 'Frankfurt Main Airport',
            premium: false
        },
        {
            icao: 'eddh',
            level: 'beginner',
            name: 'Hamburg Airport',
            premium: false
        },
        {
            icao: 'eddl',
            level: 'hard',
            name: 'Düsseldorf Airport',
            premium: false
        },
        {
            icao: 'eddm',
            level: 'hard',
            name: 'Munich Airport',
            premium: false
        },
        // {
        //     icao: 'eddt',
        //     level: 'medium',
        //     name: 'Berlin Tegel Airport',
        //     premium: false
        // },
        {
            icao: 'egcc',
            level: 'easy',
            name: 'Manchester Airport',
            premium: false
        },
<<<<<<< HEAD
        {
            icao: 'eggw',
            level: 'easy',
            name: 'London Luton Airport',
            premium: false
        },
        {
            icao: 'egkk',
            level: 'medium',
=======
        // {
        //     icao: 'eggw',
        //     level: 'easy',
        //     name: 'London Luton Airport',
        //     premium: false
        // },
        {
            icao: 'egkk',
            level: 'easy',
>>>>>>> 4d8f14b2
            name: 'London Gatwick Airport',
            premium: false
        },
        // {
        //     icao: 'eglc',
        //     level: 'medium',
        //     name: 'London City Airport',
        //     premium: false
        // },
        // {
        //     icao: 'egll',
        //     level: 'hard',
        //     name: 'London Heathrow Airport',
        //     premium: false
        // },
        {
            icao: 'egnm',
            level: 'beginner',
            name: 'Leeds Bradford Airport',
            premium: false
        },
        // {
        //     icao: 'eham',
        //     level: 'medium',
        //     name: 'Amsterdam Airport Schiphol',
        //     premium: false
        // },
        {
            icao: 'eick',
            level: 'beginner',
            name: 'Cork Airport',
            premium: false
        },
        {
            icao: 'eidw',
            level: 'medium',
            name: 'Dublin Airport',
            premium: false
        },
        {
            icao: 'einn',
            level: 'beginner',
            name: 'Shannon Airport',
            premium: false
        },
        // {
        //     icao: 'ekch',
        //     level: 'medium',
        //     name: 'Copenhagen Kastrup Airport',
        //     premium: false
        // },
        {
            icao: 'engm',
            level: 'easy',
            name: 'Oslo Gardermoen Airport',
            premium: false
        },
        // {
        //     icao: 'espa',
        //     level: 'easy',
        //     name: 'Luleå Airport',
        //     premium: false
        // },
        // {
        //     icao: 'gcrr',
        //     level: 'easy',
        //     name: 'Lanzarote Airport',
        //     premium: false
        // },
        {
            icao: 'kabq',
            level: 'beginner',
            name: 'Albuquerque International Sunport',
            premium: false
        },
        {
            icao: 'katl',
            level: 'hard',
            name: 'Hartsfield–Jackson Atlanta International Airport',
            premium: false
        },
        {
            icao: 'kaus',
            level: 'easy',
            name: 'Austin-Bergstrom International Airport',
            premium: false
        },
        {
            icao: 'kbos',
            level: 'hard',
            name: 'Boston Logan International Airport',
            premium: false
        },
        {
            icao: 'kcvg',
            level: 'beginner',
            name: 'Cincinnati-Northern Kentucky International Airport',
            premium: false
        },
        {
            icao: 'kdca',
            level: 'easy',
            name: 'Ronald Reagan Washington National Airport',
            premium: false
        },
        // {
        //     icao: 'kdfw',
        //     level: 'hard',
        //     name: 'Dallas-Fort Worth International Airport',
        //     premium: false
        // },
        // {
        //     icao: 'kdtw',
        //     level: 'medium',
        //     name: 'Detroit Metropolitan Wayne County Airport',
        //     premium: false
        // },
        {
            icao: 'kelp',
            level: 'easy',
            name: 'El Paso International Airport',
            premium: false
        },
        {
            icao: 'kgso',
            level: 'easy',
            name: 'Piedmont Triad International Airport',
            premium: false
        },
        {
            icao: 'kiad',
            level: 'hard',
            name: 'Washington Dulles International Airport',
            premium: false
        },
        // {
        //     icao: 'kjax',
        //     level: 'easy',
        //     name: 'Jacksonville International Airport',
        //     premium: false
        // },
        {
            icao: 'kjfk',
            level: 'hard',
            name: 'John F. Kennedy International Airport',
            premium: false
        },
        {
            icao: 'klas',
            level: 'hard',
            name: 'Las Vegas McCarran International Airport',
            premium: false
        },
        {
            icao: 'klax',
            level: 'hard',
            name: 'Los Angeles International Airport',
            premium: false
        },
        {
            icao: 'kmci',
            level: 'beginner',
            name: 'Kansas City International Airport',
            premium: false
        },
        {
            icao: 'kmia',
            level: 'hard',
            name: 'Miami International Airport',
            premium: false
        },
        // {
        //     icao: 'kmsp',
        //     level: 'hard',
        //     name: 'Minneapolis/St. Paul International Airport',
        //     premium: false
        // },
        // {
        //     icao: 'kord',
        //     level: 'hard',
        //     name: 'Chicago O\'Hare International Airport',
        //     premium: false
        // },
        {
            icao: 'kpdx',
            level: 'easy',
            name: 'Portland International Airport',
            premium: false
        },
        // {
        //     icao: 'kphx',
        //     level: 'easy',
        //     name: 'Phoenix Sky Harbor International Airport',
        //     premium: false
        // },
        {
            icao: 'kpit',
            level: 'beginner',
            name: 'Pittsburgh International Airport',
            premium: false
        },
        // {
        //     icao: 'kpvd',
        //     level: 'beginner',
        //     name: 'Theodore Francis Green Memorial State Airport',
        //     premium: false
        // },
        {
            icao: 'krdu',
            level: 'easy',
            name: 'Raleigh–Durham International Airport',
            premium: false
        },
        // {
        //     icao: 'ksdf',
        //     level: 'easy',
        //     name: 'Louisville International Airport',
        //     premium: false
        // },
        // {
        //     icao: 'ksan',
        //     level: 'easy',
        //     name: 'San Diego International Airport',
        //     premium: false
        // },
        {
            icao: 'ksea',
            level: 'hard',
            name: 'Seattle-Tacoma International Airport',
            premium: false
        },
        {
            icao: 'ksfo',
            level: 'hard',
            name: 'San Francisco International Airport',
            premium: false
        },
        {
            icao: 'kstl',
            level: 'medium',
            name: 'St. Louis Lambert International Airport',
            premium: false
        },
        // {
        //     icao: 'ktpa',
        //     level: 'easy',
        //     name: 'Tampa International Airport',
        //     premium: false
        // },
        // {
        //     icao: 'ktus',
        //     level: 'beginner',
        //     name: 'Tucson International Airport',
        //     premium: false
        // },
        {
            icao: 'lipz',
            level: 'easy',
            name: 'Venice Marco Polo Airport',
            premium: false
        },
        {
            icao: 'lkpr',
            level: 'easy',
            name: 'Václav Havel Airport Prague',
            premium: false
        },
        {
            icao: 'loww',
            level: 'easy',
            name: 'Vienna Schwechat International Airport',
            premium: false
        },
        {
            icao: 'lrop',
            level: 'medium',
            name: 'Bucharest Henri Coandă Airport',
            premium: false
        },
        {
            icao: 'lszh',
            level: 'medium',
            name: 'Zürich Airport',
            premium: false
        },
        {
            icao: 'ltba',
            level: 'hard',
            name: 'Istanbul Atatürk International Airport',
            premium: false
        },
        // },
        // {
        //     icao: 'mdsd',
        //     level: 'beginner',
        //     name: 'Aeropuerto Internacional Las Américas',
        //     premium: false
        // },
        {
            icao: 'omaa',
            level: 'easy',
            name: 'Abu Dhabi International Airport',
            premium: false
        },
        {
            icao: 'omdb',
            level: 'hard',
            name: 'Dubai International Airport',
            premium: false
        },
        // {
        //     icao: 'osdi',
        //     level: 'easy',
        //     name: 'Damascus International Airport',
        //     premium: false
        // },
        {
            icao: 'othh',
            level: 'easy',
            name: 'Doha Hamad International Airport',
            premium: false
        },
        // {
        //     icao: 'panc',
        //     level: 'easy',
        //     name: 'Ted Stevens Anchorage International Airport',
        //     premium: false
        // },
        // {
        //     icao: 'rjbb',
        //     level: 'hard',
        //     name: 'Osaka Kansai International Airport',
        //     premium: false
        // },
        // {
        //     icao: 'rjaa',
        //     level: 'hard',
        //     name: 'Tokyo Narita International Airport',
        //     premium: false
        // },
        {
            icao: 'rjss',
            level: 'beginner',
            name: 'Sendai Airport',
            premium: false
        },
        // {
        //     icao: 'rjtt',
        //     level: 'hard',
        //     name: 'Tokyo Haneda International Airport',
        //     premium: false
        // },
        // {
        //     icao: 'rksi',
        //     level: 'hard',
        //     name: 'Incheon International Airport',
        //     premium: false
        // },
        {
            icao: 'saez',
            level: 'easy',
            name: 'Ezeiza Ministro Pistarini International Airport',
            premium: false
        },
        {
            icao: 'same',
            level: 'beginner',
            name: 'Mendoza El Plumerillo International Airport',
            premium: false
        },
        {
            icao: 'sawh',
            level: 'beginner',
            name: 'Malvinas Argentinas Ushuaia International Airport',
            premium: false
        },
        // {
        //     icao: 'sbgl',
        //     level: 'beginner',
        //     name: 'Aeroporto Internacional Tom Jobim',
        //     premium: false
        // },
        // {
        //     icao: 'sbgr',
        //     level: 'beginner',
        //     name: 'Aeroporto Internacional São Paulo-Guarulhos',
        //     premium: false
        // },
        {
            icao: 'sumu',
            level: 'beginner',
            name: 'Montevideo Carrasco International Airport',
            premium: false
        },
        // {
        //     icao: 'tjsj',
        //     level: 'easy',
        //     name: 'Luis Muñoz Marín International Airport',
        //     premium: false
        // },
        {
            icao: 'tncm',
            level: 'beginner',
            name: 'Princess Juliana International Airport',
            premium: false
        // },
        // {
        //     icao: 'uudd',
        //     level: 'easy',
        //     name: 'Moscow Domodedovo Airport',
        //     premium: false
        // },
        // {
        //     icao: 'vabb',
        //     level: 'hard',
        //     name: 'Chhatrapati Shivaji International Airport',
        //     premium: false
        // },
        // {
        //     icao: 'vecc',
        //     level: 'medium',
        //     name: 'Kolkata Netaji Subhas Chandra Bose Int\'l',
        //     premium: false
        // },
        // {
        //     icao: 'vobl',
        //     level: 'medium',
        //     name: 'Kempegowda International Airport Bengaluru',
        //     premium: false
        // },
        // {
        //     icao: 'vhhh',
        //     level: 'medium',
        //     name: 'Hong Kong Chep Lap Kok International Airport',
        //     premium: false
        // },
        // {
        //     icao: 'vidp',
        //     level: 'hard',
        //     name: 'Indira Gandhi International Airport',
        //     premium: false
        // },
        // {
        //     icao: 'wiii',
        //     level: 'medium',
        //     name: 'Soekarno-Hatta International Airport',
        //     premium: false
        // },
        // {
        //     icao: 'wimm',
        //     level: 'easy',
        //     name: 'Kuala Namu International Airport',
        //     premium: false
        // },
        // {
        //     icao: 'wmkp',
        //     level: 'medium',
        //     name: 'Pulau Pinang International Airport',
        //     premium: false
        // },
        // {
        //     icao: 'wmkk',
        //     level: 'hard',
        //     name: 'Kuala Lumpur International Airport (KLIA)',
        //     premium: false
        // },
        // {
        //     icao: 'wsss',
        //     level: 'hard',
        //     name: 'Singapore Changi International Airport',
        //     premium: false
        // },
        // {
        //     icao: 'zspd',
        //     level: 'hard',
        //     name: 'Shanghai Pudong International Airport',
        //     premium: false
        }
    ];
})();<|MERGE_RESOLUTION|>--- conflicted
+++ resolved
@@ -108,27 +108,15 @@
             name: 'Manchester Airport',
             premium: false
         },
-<<<<<<< HEAD
-        {
-            icao: 'eggw',
-            level: 'easy',
-            name: 'London Luton Airport',
-            premium: false
-        },
+        // {
+        //     icao: 'eggw',
+        //     level: 'easy',
+        //     name: 'London Luton Airport',
+        //     premium: false
+        // },
         {
             icao: 'egkk',
-            level: 'medium',
-=======
-        // {
-        //     icao: 'eggw',
-        //     level: 'easy',
-        //     name: 'London Luton Airport',
-        //     premium: false
-        // },
-        {
-            icao: 'egkk',
-            level: 'easy',
->>>>>>> 4d8f14b2
+            level: 'easy',
             name: 'London Gatwick Airport',
             premium: false
         },
