--- conflicted
+++ resolved
@@ -2494,12 +2494,8 @@
                 ["aui/short", 1],
                 ["ctn/a319", 2],
                 ["dlh", 81],
-<<<<<<< HEAD
-                ["etd", 1],
-=======
                 ["etd/long", 1],
                 ["fcb", 1],
->>>>>>> 4d8f14b2
                 ["mea", 1],
                 ["mld", 1],
                 ["msr/short", 1],
@@ -2584,16 +2580,11 @@
                 ["dlh/cityline", 35],
                 ["dlh/eddf25L", 40],
                 ["dlh/eddf25R", 35],
-<<<<<<< HEAD
-                ["eth", 1],
-                ["fdx", 3],
-=======
                 ["eth/long", 1],
                 ["ezy", 3],
                 ["fcb", 1],
                 ["fdx/eddf25L", 3],
                 ["gec/eddf25L", 3],
->>>>>>> 4d8f14b2
                 ["gec/eddf25R", 3],
                 ["gfa", 1],
                 ["kzr", 1],
