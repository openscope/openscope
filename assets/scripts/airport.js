--- conflicted
+++ resolved
@@ -994,11 +994,8 @@
   airport_load("eddm");
   airport_load("eidw");
   airport_load("eglc");
-<<<<<<< HEAD
   airport_load("loww");
-=======
   airport_load("egll");
->>>>>>> e6dc7722
 
   //  SOUTH AMERICA AIRPORTS
   airport_load("sbgr");
