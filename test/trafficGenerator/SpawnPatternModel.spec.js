import ava from 'ava';
import sinon from 'sinon';
import _isEqual from 'lodash/isEqual';
import _round from 'lodash/round';
import SpawnPatternModel from '../../src/assets/scripts/client/trafficGenerator/SpawnPatternModel';
<<<<<<< HEAD
import { airportControllerKlasFixture } from '../fixtures/airportFixtures';
=======
import {
    airportControllerFixture,
    resetAirportControllerFixture
} from '../fixtures/airportFixtures';
>>>>>>> 920358df
import { navigationLibraryFixture } from '../fixtures/navigationLibraryFixtures';
import {
    DEPARTURE_PATTERN_MOCK,
    DEPARTURE_PATTERN_ROUTE_STRING_MOCK,
    ARRIVAL_PATTERN_MOCK,
    ARRIVAL_PATTERN_CYCLIC_MOCK,
    ARRIVAL_PATTERN_WAVE_MOCK,
    ARRIVAL_PATTERN_ROUTE_STRING_MOCK,
    ARRIVAL_PATTERN_SINGLE_ENTRY_AND_RWY_MOCK
} from './_mocks/spawnPatternMocks';
import { INVALID_NUMBER } from '../../src/assets/scripts/client/constants/globalConstants';
import { DEFAULT_SCREEN_POSITION } from '../../src/assets/scripts/client/constants/positionConstants';

ava.beforeEach(() => {
    airportControllerFixture();
});

ava.afterEach(() => {
    resetAirportControllerFixture();
});

ava('does not throw when called without parameters', (t) => {
    t.notThrows(() => new SpawnPatternModel());
    t.notThrows(() => new SpawnPatternModel([]));
    t.notThrows(() => new SpawnPatternModel({}));
    t.notThrows(() => new SpawnPatternModel(42));
    t.notThrows(() => new SpawnPatternModel(false));
});

ava('.init() throws when called with invalid parameters', (t) => {
    const model = new SpawnPatternModel();

    t.throws(() => model.init(ARRIVAL_PATTERN_MOCK));
    t.notThrows(() => model.init(ARRIVAL_PATTERN_MOCK, navigationLibraryFixture));
});

ava('does not throw when called with valid parameters', (t) => {
<<<<<<< HEAD
    t.notThrows(() => new SpawnPatternModel(DEPARTURE_PATTERN_MOCK, navigationLibraryFixture, airportControllerKlasFixture));
    t.notThrows(() => new SpawnPatternModel(DEPARTURE_PATTERN_ROUTE_STRING_MOCK, navigationLibraryFixture, airportControllerKlasFixture));
    t.notThrows(() => new SpawnPatternModel(ARRIVAL_PATTERN_MOCK, navigationLibraryFixture, airportControllerKlasFixture));
    t.notThrows(() => new SpawnPatternModel(ARRIVAL_PATTERN_ROUTE_STRING_MOCK, navigationLibraryFixture, airportControllerKlasFixture));
});

ava('#position defaults to DEFAULT_SCREEN_POSITION', (t) => {
    const model = new SpawnPatternModel(DEPARTURE_PATTERN_MOCK, navigationLibraryFixture, airportControllerKlasFixture);
=======
    t.notThrows(() => new SpawnPatternModel(DEPARTURE_PATTERN_MOCK, navigationLibraryFixture));
    t.notThrows(() => new SpawnPatternModel(DEPARTURE_PATTERN_ROUTE_STRING_MOCK, navigationLibraryFixture));
    t.notThrows(() => new SpawnPatternModel(ARRIVAL_PATTERN_MOCK, navigationLibraryFixture));
    t.notThrows(() => new SpawnPatternModel(ARRIVAL_PATTERN_ROUTE_STRING_MOCK, navigationLibraryFixture));
});

ava('#position defaults to DEFAULT_SCREEN_POSITION', (t) => {
    const model = new SpawnPatternModel(DEPARTURE_PATTERN_MOCK, navigationLibraryFixture);
>>>>>>> 920358df

    t.true(_isEqual(model.relativePosition, DEFAULT_SCREEN_POSITION));
});

ava('#altitude returns a random altitude rounded to the nearest 1,000ft', (t) => {
<<<<<<< HEAD
    const model = new SpawnPatternModel(ARRIVAL_PATTERN_MOCK, navigationLibraryFixture, airportControllerKlasFixture);
=======
    const model = new SpawnPatternModel(ARRIVAL_PATTERN_MOCK, navigationLibraryFixture);
>>>>>>> 920358df
    const result = model.altitude;
    const expectedResult = _round(result, -3);

    t.true(_isEqual(result, expectedResult));
});

ava('.cycleStart() returns early if cycleStartTime does not equal -1', (t) => {
    const cycleStartTimeMock = 42;
<<<<<<< HEAD
    const model = new SpawnPatternModel(ARRIVAL_PATTERN_MOCK, navigationLibraryFixture, airportControllerKlasFixture);
=======
    const model = new SpawnPatternModel(ARRIVAL_PATTERN_MOCK, navigationLibraryFixture);
>>>>>>> 920358df
    model.cycleStartTime = cycleStartTimeMock;

    model.cycleStart(33);

    t.true(model.cycleStartTime === cycleStartTimeMock);
});

ava('.cycleStart() sets cycleStartTime with a startTime + offset', (t) => {
    const cycleStartTimeMock = 42;
<<<<<<< HEAD
    const model = new SpawnPatternModel(ARRIVAL_PATTERN_MOCK, navigationLibraryFixture, airportControllerKlasFixture);
=======
    const model = new SpawnPatternModel(ARRIVAL_PATTERN_MOCK, navigationLibraryFixture);
>>>>>>> 920358df
    model.offset = 0;
    model.cycleStartTime = INVALID_NUMBER;

    model.cycleStart(cycleStartTimeMock);

    t.true(model.cycleStartTime === cycleStartTimeMock);
});

ava('.getNextDelayValue() returns a random number between minimumDelay and maximumDelay', (t) => {
<<<<<<< HEAD
    const model = new SpawnPatternModel(ARRIVAL_PATTERN_MOCK, navigationLibraryFixture, airportControllerKlasFixture);
=======
    const model = new SpawnPatternModel(ARRIVAL_PATTERN_MOCK, navigationLibraryFixture);
>>>>>>> 920358df
    model._minimumDelay = 0;
    model._maximumDelay = 3;

    const result = model.getNextDelayValue();

    t.true(typeof result === 'number');
});

ava('.getNextDelayValue() calls ._calculateRandomDelayPeriod() if SPAWN_METHOD.RANDOM', (t) => {
<<<<<<< HEAD
    const model = new SpawnPatternModel(ARRIVAL_PATTERN_MOCK, navigationLibraryFixture, airportControllerKlasFixture);
=======
    const model = new SpawnPatternModel(ARRIVAL_PATTERN_MOCK, navigationLibraryFixture);
>>>>>>> 920358df
    const _calculateRandomDelayPeriodSpy = sinon.spy(model, '_calculateRandomDelayPeriod');
    model.method = 'random';

    model.getNextDelayValue();

    t.true(_calculateRandomDelayPeriodSpy.calledOnce);
});

ava('.getNextDelayValue() calls ._calculateNextCyclicDelayPeriod() if SPAWN_METHOD.CYCLIC', (t) => {
    const gameTimeMock = 42;
<<<<<<< HEAD
    const model = new SpawnPatternModel(ARRIVAL_PATTERN_CYCLIC_MOCK, navigationLibraryFixture, airportControllerKlasFixture);
=======
    const model = new SpawnPatternModel(ARRIVAL_PATTERN_CYCLIC_MOCK, navigationLibraryFixture);
>>>>>>> 920358df
    const _calculateNextCyclicDelayPeriodSpy = sinon.spy(model, '_calculateNextCyclicDelayPeriod');

    model.getNextDelayValue(gameTimeMock);

    t.true(_calculateNextCyclicDelayPeriodSpy.calledWithExactly(gameTimeMock));
});

ava('.getNextDelayValue() calls ._calculateNextSurgeDelayPeriod() if SPAWN_METHOD.SURGE', (t) => {
    const gameTimeMock = 42;
<<<<<<< HEAD
    const model = new SpawnPatternModel(ARRIVAL_PATTERN_MOCK, navigationLibraryFixture, airportControllerKlasFixture);
=======
    const model = new SpawnPatternModel(ARRIVAL_PATTERN_MOCK, navigationLibraryFixture);
>>>>>>> 920358df
    const _calculateNextSurgeDelayPeriodSpy = sinon.spy(model, '_calculateNextSurgeDelayPeriod');
    model.method = 'surge';

    model.getNextDelayValue(gameTimeMock);

    t.true(_calculateNextSurgeDelayPeriodSpy.calledWithExactly(gameTimeMock));
});

ava('.getNextDelayValue() calls ._calculateNextWaveDelayPeriod() if SPAWN_METHOD.WAVE', (t) => {
    const gameTimeMock = 42;
<<<<<<< HEAD
    const model = new SpawnPatternModel(ARRIVAL_PATTERN_WAVE_MOCK, navigationLibraryFixture, airportControllerKlasFixture);
=======
    const model = new SpawnPatternModel(ARRIVAL_PATTERN_WAVE_MOCK, navigationLibraryFixture);
>>>>>>> 920358df
    const _calculateNextWaveDelayPeriodSpy = sinon.spy(model, '_calculateNextWaveDelayPeriod');

    model.getNextDelayValue(gameTimeMock);

    t.true(_calculateNextWaveDelayPeriodSpy.calledWithExactly(gameTimeMock));
});

ava('._calculateNextCyclicDelayPeriod() returns 360 when gameTime is 0', (t) => {
    const gameTimeMock = 0;
<<<<<<< HEAD
    const model = new SpawnPatternModel(ARRIVAL_PATTERN_CYCLIC_MOCK, navigationLibraryFixture, airportControllerKlasFixture);
=======
    const model = new SpawnPatternModel(ARRIVAL_PATTERN_CYCLIC_MOCK, navigationLibraryFixture);
>>>>>>> 920358df
    const result = model._calculateNextCyclicDelayPeriod(gameTimeMock);

    t.true(result === 360);
});

ava.skip('._calculateNextWaveDelayPeriod()', (t) => {
    const gameTimeMock = 3320;
<<<<<<< HEAD
    const model = new SpawnPatternModel(ARRIVAL_PATTERN_WAVE_MOCK, navigationLibraryFixture, airportControllerKlasFixture);
=======
    const model = new SpawnPatternModel(ARRIVAL_PATTERN_WAVE_MOCK, navigationLibraryFixture);
>>>>>>> 920358df
    const result = model._calculateNextWaveDelayPeriod(gameTimeMock);

    // t.true(result === 360);
});

ava('._setMinMaxAltitude() sets _minimumAltitude and _maximumAltitude when an array is passed ', (t) => {
    // creating new mock here so as not to overwrite and affect original
    const arrivalMock = Object.assign({}, ARRIVAL_PATTERN_MOCK, { altitude: 0 });
    const altitudeMock = [10000, 20000];
<<<<<<< HEAD
    const model = new SpawnPatternModel(arrivalMock, navigationLibraryFixture, airportControllerKlasFixture);
=======
    const model = new SpawnPatternModel(arrivalMock, navigationLibraryFixture);
>>>>>>> 920358df

    model._setMinMaxAltitude(altitudeMock);

    t.true(model._minimumAltitude === altitudeMock[0]);
    t.true(model._maximumAltitude === altitudeMock[1]);
});

ava('._setMinMaxAltitude() sets _minimumAltitude and _maximumAltitude when a number is passed ', (t) => {
    // creating new mock here so as not to overwrite and affect original
    const arrivalMock = Object.assign({}, ARRIVAL_PATTERN_MOCK, { altitude: 0 });
    const altitudeMock = 23000;
<<<<<<< HEAD
    const model = new SpawnPatternModel(arrivalMock, navigationLibraryFixture, airportControllerKlasFixture);
=======
    const model = new SpawnPatternModel(arrivalMock, navigationLibraryFixture);
>>>>>>> 920358df

    model._setMinMaxAltitude(altitudeMock);

    t.true(model._minimumAltitude === altitudeMock);
    t.true(model._maximumAltitude === altitudeMock);
});

ava('._calculateMaximumDelayFromSpawnRate() returns a number equal to 1hr in miliseconds / frequency', (t) => {
    const expectedResult = 360;
<<<<<<< HEAD
    const model = new SpawnPatternModel(ARRIVAL_PATTERN_MOCK, navigationLibraryFixture, airportControllerKlasFixture);
=======
    const model = new SpawnPatternModel(ARRIVAL_PATTERN_MOCK, navigationLibraryFixture);
>>>>>>> 920358df
    const result = model._calculateMaximumDelayFromSpawnRate();

    t.true(result === expectedResult);
});

ava('._calculatePositionAndHeadingForArrival() returns early when spawnPattern.category is departure', (t) => {
<<<<<<< HEAD
    const model = new SpawnPatternModel(DEPARTURE_PATTERN_MOCK, navigationLibraryFixture, airportControllerKlasFixture);
=======
    const model = new SpawnPatternModel(DEPARTURE_PATTERN_MOCK, navigationLibraryFixture);
>>>>>>> 920358df

    model._calculatePositionAndHeadingForArrival(DEPARTURE_PATTERN_MOCK, navigationLibraryFixture);

    t.true(model.heading === -999);
    t.true(_isEqual(model.relativePosition, DEFAULT_SCREEN_POSITION));
});

ava('._calculatePositionAndHeadingForArrival() calculates aircraft heading and position when provided a route', (t) => {
    const expectedHeadingResult = 4.436187691083426;
    const expectedPositionResult = [220.0165474765974, 137.76227044819646];
<<<<<<< HEAD
    const model = new SpawnPatternModel(ARRIVAL_PATTERN_MOCK, navigationLibraryFixture, airportControllerKlasFixture);
=======
    const model = new SpawnPatternModel(ARRIVAL_PATTERN_MOCK, navigationLibraryFixture);
>>>>>>> 920358df

    model._calculatePositionAndHeadingForArrival(ARRIVAL_PATTERN_MOCK, navigationLibraryFixture);

    t.true(model.heading === expectedHeadingResult);
    t.true(_isEqual(model.relativePosition, expectedPositionResult));
});

ava('._generateWaypointListForRoute() does not throw when a route has a single entry and rwy waypoint', (t) => {
<<<<<<< HEAD
    const model = new SpawnPatternModel(ARRIVAL_PATTERN_MOCK, navigationLibraryFixture, airportControllerKlasFixture);
=======
    const model = new SpawnPatternModel(ARRIVAL_PATTERN_MOCK, navigationLibraryFixture);
>>>>>>> 920358df

    t.notThrows(
        () => model._generateWaypointListForRoute(ARRIVAL_PATTERN_SINGLE_ENTRY_AND_RWY_MOCK.route, navigationLibraryFixture)
    );
});

ava('._generateWaypointListForRoute() returns a list of Waypoints when passed a procedure route string that contains only an entry and a rwy', (t) => {
<<<<<<< HEAD
    const model = new SpawnPatternModel(ARRIVAL_PATTERN_MOCK, navigationLibraryFixture, airportControllerKlasFixture);
=======
    const model = new SpawnPatternModel(ARRIVAL_PATTERN_MOCK, navigationLibraryFixture);
>>>>>>> 920358df
    const result = model._generateWaypointListForRoute(ARRIVAL_PATTERN_SINGLE_ENTRY_AND_RWY_MOCK.route, navigationLibraryFixture);

    t.true(result.length === 2);
});

ava('._generateWaypointListForRoute() returns a list of Waypoints when passed a direct routes string', (t) => {
<<<<<<< HEAD
    const model = new SpawnPatternModel(ARRIVAL_PATTERN_MOCK, navigationLibraryFixture, airportControllerKlasFixture);
=======
    const model = new SpawnPatternModel(ARRIVAL_PATTERN_MOCK, navigationLibraryFixture);
>>>>>>> 920358df
    const result = model._generateWaypointListForRoute(ARRIVAL_PATTERN_ROUTE_STRING_MOCK.route, navigationLibraryFixture);

    t.true(result.length === 2);
});

ava('._generateWaypointListForRoute() returns a list of Waypoints when passed a procedure route string', (t) => {
<<<<<<< HEAD
    const model = new SpawnPatternModel(ARRIVAL_PATTERN_MOCK, navigationLibraryFixture, airportControllerKlasFixture);
=======
    const model = new SpawnPatternModel(ARRIVAL_PATTERN_MOCK, navigationLibraryFixture);
>>>>>>> 920358df
    const result = model._generateWaypointListForRoute(ARRIVAL_PATTERN_MOCK.route, navigationLibraryFixture);

    t.true(result.length === 9);
});<|MERGE_RESOLUTION|>--- conflicted
+++ resolved
@@ -3,14 +3,10 @@
 import _isEqual from 'lodash/isEqual';
 import _round from 'lodash/round';
 import SpawnPatternModel from '../../src/assets/scripts/client/trafficGenerator/SpawnPatternModel';
-<<<<<<< HEAD
-import { airportControllerKlasFixture } from '../fixtures/airportFixtures';
-=======
 import {
     airportControllerFixture,
     resetAirportControllerFixture
 } from '../fixtures/airportFixtures';
->>>>>>> 920358df
 import { navigationLibraryFixture } from '../fixtures/navigationLibraryFixtures';
 import {
     DEPARTURE_PATTERN_MOCK,
@@ -48,16 +44,6 @@
 });
 
 ava('does not throw when called with valid parameters', (t) => {
-<<<<<<< HEAD
-    t.notThrows(() => new SpawnPatternModel(DEPARTURE_PATTERN_MOCK, navigationLibraryFixture, airportControllerKlasFixture));
-    t.notThrows(() => new SpawnPatternModel(DEPARTURE_PATTERN_ROUTE_STRING_MOCK, navigationLibraryFixture, airportControllerKlasFixture));
-    t.notThrows(() => new SpawnPatternModel(ARRIVAL_PATTERN_MOCK, navigationLibraryFixture, airportControllerKlasFixture));
-    t.notThrows(() => new SpawnPatternModel(ARRIVAL_PATTERN_ROUTE_STRING_MOCK, navigationLibraryFixture, airportControllerKlasFixture));
-});
-
-ava('#position defaults to DEFAULT_SCREEN_POSITION', (t) => {
-    const model = new SpawnPatternModel(DEPARTURE_PATTERN_MOCK, navigationLibraryFixture, airportControllerKlasFixture);
-=======
     t.notThrows(() => new SpawnPatternModel(DEPARTURE_PATTERN_MOCK, navigationLibraryFixture));
     t.notThrows(() => new SpawnPatternModel(DEPARTURE_PATTERN_ROUTE_STRING_MOCK, navigationLibraryFixture));
     t.notThrows(() => new SpawnPatternModel(ARRIVAL_PATTERN_MOCK, navigationLibraryFixture));
@@ -66,17 +52,12 @@
 
 ava('#position defaults to DEFAULT_SCREEN_POSITION', (t) => {
     const model = new SpawnPatternModel(DEPARTURE_PATTERN_MOCK, navigationLibraryFixture);
->>>>>>> 920358df
 
     t.true(_isEqual(model.relativePosition, DEFAULT_SCREEN_POSITION));
 });
 
 ava('#altitude returns a random altitude rounded to the nearest 1,000ft', (t) => {
-<<<<<<< HEAD
-    const model = new SpawnPatternModel(ARRIVAL_PATTERN_MOCK, navigationLibraryFixture, airportControllerKlasFixture);
-=======
-    const model = new SpawnPatternModel(ARRIVAL_PATTERN_MOCK, navigationLibraryFixture);
->>>>>>> 920358df
+    const model = new SpawnPatternModel(ARRIVAL_PATTERN_MOCK, navigationLibraryFixture);
     const result = model.altitude;
     const expectedResult = _round(result, -3);
 
@@ -85,11 +66,7 @@
 
 ava('.cycleStart() returns early if cycleStartTime does not equal -1', (t) => {
     const cycleStartTimeMock = 42;
-<<<<<<< HEAD
-    const model = new SpawnPatternModel(ARRIVAL_PATTERN_MOCK, navigationLibraryFixture, airportControllerKlasFixture);
-=======
-    const model = new SpawnPatternModel(ARRIVAL_PATTERN_MOCK, navigationLibraryFixture);
->>>>>>> 920358df
+    const model = new SpawnPatternModel(ARRIVAL_PATTERN_MOCK, navigationLibraryFixture);
     model.cycleStartTime = cycleStartTimeMock;
 
     model.cycleStart(33);
@@ -99,11 +76,7 @@
 
 ava('.cycleStart() sets cycleStartTime with a startTime + offset', (t) => {
     const cycleStartTimeMock = 42;
-<<<<<<< HEAD
-    const model = new SpawnPatternModel(ARRIVAL_PATTERN_MOCK, navigationLibraryFixture, airportControllerKlasFixture);
-=======
-    const model = new SpawnPatternModel(ARRIVAL_PATTERN_MOCK, navigationLibraryFixture);
->>>>>>> 920358df
+    const model = new SpawnPatternModel(ARRIVAL_PATTERN_MOCK, navigationLibraryFixture);
     model.offset = 0;
     model.cycleStartTime = INVALID_NUMBER;
 
@@ -113,11 +86,7 @@
 });
 
 ava('.getNextDelayValue() returns a random number between minimumDelay and maximumDelay', (t) => {
-<<<<<<< HEAD
-    const model = new SpawnPatternModel(ARRIVAL_PATTERN_MOCK, navigationLibraryFixture, airportControllerKlasFixture);
-=======
-    const model = new SpawnPatternModel(ARRIVAL_PATTERN_MOCK, navigationLibraryFixture);
->>>>>>> 920358df
+    const model = new SpawnPatternModel(ARRIVAL_PATTERN_MOCK, navigationLibraryFixture);
     model._minimumDelay = 0;
     model._maximumDelay = 3;
 
@@ -127,11 +96,7 @@
 });
 
 ava('.getNextDelayValue() calls ._calculateRandomDelayPeriod() if SPAWN_METHOD.RANDOM', (t) => {
-<<<<<<< HEAD
-    const model = new SpawnPatternModel(ARRIVAL_PATTERN_MOCK, navigationLibraryFixture, airportControllerKlasFixture);
-=======
-    const model = new SpawnPatternModel(ARRIVAL_PATTERN_MOCK, navigationLibraryFixture);
->>>>>>> 920358df
+    const model = new SpawnPatternModel(ARRIVAL_PATTERN_MOCK, navigationLibraryFixture);
     const _calculateRandomDelayPeriodSpy = sinon.spy(model, '_calculateRandomDelayPeriod');
     model.method = 'random';
 
@@ -142,11 +107,7 @@
 
 ava('.getNextDelayValue() calls ._calculateNextCyclicDelayPeriod() if SPAWN_METHOD.CYCLIC', (t) => {
     const gameTimeMock = 42;
-<<<<<<< HEAD
-    const model = new SpawnPatternModel(ARRIVAL_PATTERN_CYCLIC_MOCK, navigationLibraryFixture, airportControllerKlasFixture);
-=======
     const model = new SpawnPatternModel(ARRIVAL_PATTERN_CYCLIC_MOCK, navigationLibraryFixture);
->>>>>>> 920358df
     const _calculateNextCyclicDelayPeriodSpy = sinon.spy(model, '_calculateNextCyclicDelayPeriod');
 
     model.getNextDelayValue(gameTimeMock);
@@ -156,11 +117,7 @@
 
 ava('.getNextDelayValue() calls ._calculateNextSurgeDelayPeriod() if SPAWN_METHOD.SURGE', (t) => {
     const gameTimeMock = 42;
-<<<<<<< HEAD
-    const model = new SpawnPatternModel(ARRIVAL_PATTERN_MOCK, navigationLibraryFixture, airportControllerKlasFixture);
-=======
-    const model = new SpawnPatternModel(ARRIVAL_PATTERN_MOCK, navigationLibraryFixture);
->>>>>>> 920358df
+    const model = new SpawnPatternModel(ARRIVAL_PATTERN_MOCK, navigationLibraryFixture);
     const _calculateNextSurgeDelayPeriodSpy = sinon.spy(model, '_calculateNextSurgeDelayPeriod');
     model.method = 'surge';
 
@@ -171,11 +128,7 @@
 
 ava('.getNextDelayValue() calls ._calculateNextWaveDelayPeriod() if SPAWN_METHOD.WAVE', (t) => {
     const gameTimeMock = 42;
-<<<<<<< HEAD
-    const model = new SpawnPatternModel(ARRIVAL_PATTERN_WAVE_MOCK, navigationLibraryFixture, airportControllerKlasFixture);
-=======
     const model = new SpawnPatternModel(ARRIVAL_PATTERN_WAVE_MOCK, navigationLibraryFixture);
->>>>>>> 920358df
     const _calculateNextWaveDelayPeriodSpy = sinon.spy(model, '_calculateNextWaveDelayPeriod');
 
     model.getNextDelayValue(gameTimeMock);
@@ -185,11 +138,7 @@
 
 ava('._calculateNextCyclicDelayPeriod() returns 360 when gameTime is 0', (t) => {
     const gameTimeMock = 0;
-<<<<<<< HEAD
-    const model = new SpawnPatternModel(ARRIVAL_PATTERN_CYCLIC_MOCK, navigationLibraryFixture, airportControllerKlasFixture);
-=======
     const model = new SpawnPatternModel(ARRIVAL_PATTERN_CYCLIC_MOCK, navigationLibraryFixture);
->>>>>>> 920358df
     const result = model._calculateNextCyclicDelayPeriod(gameTimeMock);
 
     t.true(result === 360);
@@ -197,11 +146,7 @@
 
 ava.skip('._calculateNextWaveDelayPeriod()', (t) => {
     const gameTimeMock = 3320;
-<<<<<<< HEAD
-    const model = new SpawnPatternModel(ARRIVAL_PATTERN_WAVE_MOCK, navigationLibraryFixture, airportControllerKlasFixture);
-=======
     const model = new SpawnPatternModel(ARRIVAL_PATTERN_WAVE_MOCK, navigationLibraryFixture);
->>>>>>> 920358df
     const result = model._calculateNextWaveDelayPeriod(gameTimeMock);
 
     // t.true(result === 360);
@@ -211,11 +156,7 @@
     // creating new mock here so as not to overwrite and affect original
     const arrivalMock = Object.assign({}, ARRIVAL_PATTERN_MOCK, { altitude: 0 });
     const altitudeMock = [10000, 20000];
-<<<<<<< HEAD
-    const model = new SpawnPatternModel(arrivalMock, navigationLibraryFixture, airportControllerKlasFixture);
-=======
     const model = new SpawnPatternModel(arrivalMock, navigationLibraryFixture);
->>>>>>> 920358df
 
     model._setMinMaxAltitude(altitudeMock);
 
@@ -227,11 +168,7 @@
     // creating new mock here so as not to overwrite and affect original
     const arrivalMock = Object.assign({}, ARRIVAL_PATTERN_MOCK, { altitude: 0 });
     const altitudeMock = 23000;
-<<<<<<< HEAD
-    const model = new SpawnPatternModel(arrivalMock, navigationLibraryFixture, airportControllerKlasFixture);
-=======
     const model = new SpawnPatternModel(arrivalMock, navigationLibraryFixture);
->>>>>>> 920358df
 
     model._setMinMaxAltitude(altitudeMock);
 
@@ -241,22 +178,14 @@
 
 ava('._calculateMaximumDelayFromSpawnRate() returns a number equal to 1hr in miliseconds / frequency', (t) => {
     const expectedResult = 360;
-<<<<<<< HEAD
-    const model = new SpawnPatternModel(ARRIVAL_PATTERN_MOCK, navigationLibraryFixture, airportControllerKlasFixture);
-=======
-    const model = new SpawnPatternModel(ARRIVAL_PATTERN_MOCK, navigationLibraryFixture);
->>>>>>> 920358df
+    const model = new SpawnPatternModel(ARRIVAL_PATTERN_MOCK, navigationLibraryFixture);
     const result = model._calculateMaximumDelayFromSpawnRate();
 
     t.true(result === expectedResult);
 });
 
 ava('._calculatePositionAndHeadingForArrival() returns early when spawnPattern.category is departure', (t) => {
-<<<<<<< HEAD
-    const model = new SpawnPatternModel(DEPARTURE_PATTERN_MOCK, navigationLibraryFixture, airportControllerKlasFixture);
-=======
     const model = new SpawnPatternModel(DEPARTURE_PATTERN_MOCK, navigationLibraryFixture);
->>>>>>> 920358df
 
     model._calculatePositionAndHeadingForArrival(DEPARTURE_PATTERN_MOCK, navigationLibraryFixture);
 
@@ -267,11 +196,7 @@
 ava('._calculatePositionAndHeadingForArrival() calculates aircraft heading and position when provided a route', (t) => {
     const expectedHeadingResult = 4.436187691083426;
     const expectedPositionResult = [220.0165474765974, 137.76227044819646];
-<<<<<<< HEAD
-    const model = new SpawnPatternModel(ARRIVAL_PATTERN_MOCK, navigationLibraryFixture, airportControllerKlasFixture);
-=======
-    const model = new SpawnPatternModel(ARRIVAL_PATTERN_MOCK, navigationLibraryFixture);
->>>>>>> 920358df
+    const model = new SpawnPatternModel(ARRIVAL_PATTERN_MOCK, navigationLibraryFixture);
 
     model._calculatePositionAndHeadingForArrival(ARRIVAL_PATTERN_MOCK, navigationLibraryFixture);
 
@@ -280,11 +205,7 @@
 });
 
 ava('._generateWaypointListForRoute() does not throw when a route has a single entry and rwy waypoint', (t) => {
-<<<<<<< HEAD
-    const model = new SpawnPatternModel(ARRIVAL_PATTERN_MOCK, navigationLibraryFixture, airportControllerKlasFixture);
-=======
-    const model = new SpawnPatternModel(ARRIVAL_PATTERN_MOCK, navigationLibraryFixture);
->>>>>>> 920358df
+    const model = new SpawnPatternModel(ARRIVAL_PATTERN_MOCK, navigationLibraryFixture);
 
     t.notThrows(
         () => model._generateWaypointListForRoute(ARRIVAL_PATTERN_SINGLE_ENTRY_AND_RWY_MOCK.route, navigationLibraryFixture)
@@ -292,33 +213,21 @@
 });
 
 ava('._generateWaypointListForRoute() returns a list of Waypoints when passed a procedure route string that contains only an entry and a rwy', (t) => {
-<<<<<<< HEAD
-    const model = new SpawnPatternModel(ARRIVAL_PATTERN_MOCK, navigationLibraryFixture, airportControllerKlasFixture);
-=======
-    const model = new SpawnPatternModel(ARRIVAL_PATTERN_MOCK, navigationLibraryFixture);
->>>>>>> 920358df
+    const model = new SpawnPatternModel(ARRIVAL_PATTERN_MOCK, navigationLibraryFixture);
     const result = model._generateWaypointListForRoute(ARRIVAL_PATTERN_SINGLE_ENTRY_AND_RWY_MOCK.route, navigationLibraryFixture);
 
     t.true(result.length === 2);
 });
 
 ava('._generateWaypointListForRoute() returns a list of Waypoints when passed a direct routes string', (t) => {
-<<<<<<< HEAD
-    const model = new SpawnPatternModel(ARRIVAL_PATTERN_MOCK, navigationLibraryFixture, airportControllerKlasFixture);
-=======
-    const model = new SpawnPatternModel(ARRIVAL_PATTERN_MOCK, navigationLibraryFixture);
->>>>>>> 920358df
+    const model = new SpawnPatternModel(ARRIVAL_PATTERN_MOCK, navigationLibraryFixture);
     const result = model._generateWaypointListForRoute(ARRIVAL_PATTERN_ROUTE_STRING_MOCK.route, navigationLibraryFixture);
 
     t.true(result.length === 2);
 });
 
 ava('._generateWaypointListForRoute() returns a list of Waypoints when passed a procedure route string', (t) => {
-<<<<<<< HEAD
-    const model = new SpawnPatternModel(ARRIVAL_PATTERN_MOCK, navigationLibraryFixture, airportControllerKlasFixture);
-=======
-    const model = new SpawnPatternModel(ARRIVAL_PATTERN_MOCK, navigationLibraryFixture);
->>>>>>> 920358df
+    const model = new SpawnPatternModel(ARRIVAL_PATTERN_MOCK, navigationLibraryFixture);
     const result = model._generateWaypointListForRoute(ARRIVAL_PATTERN_MOCK.route, navigationLibraryFixture);
 
     t.true(result.length === 9);
