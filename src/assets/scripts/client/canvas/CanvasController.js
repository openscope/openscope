--- conflicted
+++ resolved
@@ -783,13 +783,8 @@
 
         cc.save();
 
-<<<<<<< HEAD
         if (!aircraft.isInsideAirspace) {
-            cc.fillStyle = COLORS.LIGHT_SILVER;
-=======
-        if (!aircraft.inside_ctr) {
             cc.fillStyle = this.theme.RADAR_TARGET_OUTSIDE_RANGE;
->>>>>>> 63dd5c2e
         } else {
             cc.fillStyle = this.theme.RADAR_TARGET_IN_RANGE;
         }
@@ -835,35 +830,13 @@
 
         const alerts = aircraft.hasAlerts();
 
-<<<<<<< HEAD
-        if (!aircraft.isInsideAirspace) {
-            cc.fillStyle = COLORS.LIGHT_SILVER_03;
-        } else if (almost_match) {
-            cc.fillStyle = COLORS.GRAIN_BROWN;
-        } else if (match) {
-            cc.fillStyle = COLORS.WHITE;
-        } else if (aircraft.warning || alerts[1]) {
-            cc.fillStyle = COLORS.RED;
-        } else if (aircraft.hit) {
-            cc.fillStyle = COLORS.CORAL_RED;
-        } else {
-            cc.fillStyle = COLORS.WHITE;
-        }
-
-=======
->>>>>>> 63dd5c2e
         cc.strokeStyle = cc.fillStyle;
 
         if (match) {
             cc.save();
 
-<<<<<<< HEAD
             if (!aircraft.isInsideAirspace) {
-                cc.fillStyle = COLORS.WHITE_03;
-=======
-            if (!aircraft.inside_ctr) {
                 cc.fillStyle = this.theme.RADAR_TARGET_OUTSIDE_RANGE;
->>>>>>> 63dd5c2e
             } else {
                 cc.fillStyle = this.theme.RADAR_TARGET_IN_RANGE;
             }
@@ -1120,22 +1093,14 @@
             let white = this.theme.DATA_BLOCK.OUT_OF_RANGE.TEXT;
 
             if (match) {
-<<<<<<< HEAD
                 alpha = 0.9;
             } else if (aircraft.isInsideAirspace) {
                 // else if (almost_match) var alpha = 0.75;
                 alpha = 0.5;
-=======
                 red = this.theme.DATA_BLOCK.SELECTED.ARRIVAL_BAR;
                 green = this.theme.DATA_BLOCK.SELECTED.BACKGROUND;
                 blue = this.theme.DATA_BLOCK.SELECTED.DEPARTURE_BAR;
                 white = this.theme.DATA_BLOCK.SELECTED.TEXT;
-            } else if (aircraft.inside_ctr) {
-                red = this.theme.DATA_BLOCK.IN_RANGE.ARRIVAL_BAR;
-                green = this.theme.DATA_BLOCK.IN_RANGE.BACKGROUND;
-                blue = this.theme.DATA_BLOCK.IN_RANGE.DEPARTURE_BAR;
-                white = this.theme.DATA_BLOCK.IN_RANGE.TEXT;
->>>>>>> 63dd5c2e
             }
 
             cc.textBaseline = 'middle';
@@ -1238,13 +1203,8 @@
             const row2text = `${lpad(round(aircraft.altitude * 0.01), 3)} ${lpad(round(aircraft.speed * 0.1), 2)}`;
 
             // TODO: remove the if/else in favor of an initial assignment, and update with if condition
-<<<<<<< HEAD
             if (aircraft.isInsideAirspace) {
-                cc.fillStyle = COLORS.WHITE_08;
-=======
-            if (aircraft.inside_ctr) {
                 cc.fillStyle = this.theme.DATA_BLOCK.IN_RANGE.TEXT;
->>>>>>> 63dd5c2e
             } else {
                 cc.fillStyle = this.theme.DATA_BLOCK.OUT_OF_RANGE.TEXT;
             }
