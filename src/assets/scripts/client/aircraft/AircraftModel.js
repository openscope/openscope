/* eslint-disable max-len, no-undef */
import _defaultTo from 'lodash/defaultTo';
import _forEach from 'lodash/forEach';
import _get from 'lodash/get';
import _isEqual from 'lodash/isEqual';
import _isNil from 'lodash/isNil';
import _uniqueId from 'lodash/uniqueId';
import AirportController from '../airport/AirportController';
import GameController, { GAME_EVENTS } from '../game/GameController';
import UiController from '../UiController';
import Fms from './FlightManagementSystem/Fms';
import ModeController from './ModeControl/ModeController';
import Pilot from './Pilot/Pilot';
import { MCP_MODE, MCP_MODE_NAME } from './ModeControl/modeControlConstants';
import {
    FLIGHT_CATEGORY,
    FLIGHT_PHASE,
    PERFORMANCE
} from '../constants/aircraftConstants';
import {
    AIRPORT_CONSTANTS,
    AIRPORT_CONTROL_POSITION_NAME
} from '../constants/airportConstants';
import {
    INVALID_NUMBER,
    TIME
} from '../constants/globalConstants';
import { GAME_EVENTS } from '../game/GameController';
import { radians_normalize, angle_offset } from '../math/circle';
import {
    abs,
    cos,
    extrapolate_range_clamp,
    sin,
    spread
} from '../math/core';
import {
    getOffset,
    calculateTurnInitiaionDistance
} from '../math/flightMath';
import {
    distance_to_poly,
    point_to_mpoly,
    point_in_poly,
    point_in_area,
    vadd,
    vectorize_2d,
    vlen,
    vradial,
    vscale,
    vsub
} from '../math/vector';
import { speech_say } from '../speech';
import {
    digits_decimal,
    groupNumbers,
    radio_altitude
} from '../utilities/radioUtilities';
import {
    degreesToRadians,
    nm
} from '../utilities/unitConverters';
<<<<<<< HEAD
=======
import {
    FLIGHT_CATEGORY,
    FLIGHT_PHASE,
    PERFORMANCE
} from '../constants/aircraftConstants';
import {
    AIRPORT_CONSTANTS,
    AIRPORT_CONTROL_POSITION_NAME
} from '../constants/airportConstants';
import { MCP_MODE, MCP_MODE_NAME } from './ModeControl/modeControlConstants';
import { TIME } from '../constants/globalConstants';
>>>>>>> 9ae9fa97

/**
 * @property FLIGHT_RULES
 * @type {Object}
 * @final
 */
const FLIGHT_RULES = {
    VFR: 'vfr',
    IFR: 'ifr'
};

/**
 * Each simulated aircraft in the game. Contains a model, fms, and conflicts.
 *
 * @class AircraftModel
 */
export default class AircraftModel {
    /**
     * @for AircraftModel
     * @constructor
     * @param options {object}
     * @param navigationLibrary {NavigationLibrary}
     */
    constructor(options = {}, navigationLibrary) {
        /**
         * Unique id
         *
         * Useful for debugging
         *
         * @property id
         * @type {string}
         */
        this.id = _uniqueId('aircraft-');

        /**
         * Reference to the `NavigationLibrary`
         *
         * @property _navigationLibrary
         * @type {NavigationLibrary}
         * @private
         */
        this._navigationLibrary = navigationLibrary;

        /**
         * Aircraft Position
         *
         * @property positionModel
         * @type {DynamicPositionModel|null}
         */
        this.positionModel = null;

        /**
         * @property model
         * @type {AircraftTypeDefinitionModel|null}
         * @default null
         */
        this.model = null;

        /**
         * Airline Identifier (eg. 'AAL')
         *
         * @property airlineId
         * @type {string}
         * @default ''
         */
        this.airlineId = '';

        /**
         * @property airlineCallsign
         * @type {string}
         * @default ''
         */
        this.airlineCallsign = '';

        /**
         * Flight Number ONLY (eg. '551')
         *
         * @property flightNumber
         * @type {string}
         * @default ''
         */
        this.flightNumber = '';

        /**
         * Trasponder code
         *
         * Initially generated and assined on instantiation by the `AircraftController`
         *
         * @property transponderCode
         * @type {number}
         * @default 1200
         */
        this.transponderCode = 1200;

        /**
         * Magnetic Heading
         *
         * @property heading
         * @type {number}
         * @default 0
         */
        this.heading = 0;

        /**
         * Altitude, ft MSL
         *
         * @property altitude
         * @type {number}
         * @default 0
         */
        this.altitude = 0;

        /**
         * Indicated Airspeed (IAS), knots
         *
         * @property speed
         * @type {number}
         * @default 0
         */
        this.speed = 0;

        /**
         * Groundspeed (GS), knots
         *
         * @property groundSpeed
         * @type {number}
         * @default 0
         */
        this.groundSpeed = 0;

        /**
         * @property groundTrack
         * @type {number}
         * @default 0
         */
        this.groundTrack = 0;

        /**
         * Game time takeoff occurred
         *
         * @property takeoffTime
         * @type {number}
         * @default 0
         */
        this.takeoffTime = 0;

        /**
         * Distance laterally from the approach path
         *
         * @property approachOffset
         * @type {number}
         * @default 0
         */
        this.approachOffset = 0;

        /**
         * Distance longitudinally from the threshold
         *
         * @property approachDistance
         * @type {number}
         * @default 0
         */
        this.approachDistance = 0;

        /**
         * Angle from airport center to aircraft
         *
         * @property radial
         * @type {number}
         * @default 0
         */
        this.radial = 0;

        /**
         * Distance from the airport
         *
         * @property distance
         * @type {number}
         * @default 0
         */
        this.distance = 0;

        /**
         * The origin ariport for an aircraft
         *
         * This will only be populated for dpearture aircraft
         *
         * @property origin
         * @type {string}
         * @default ''
         */
        this.origin = '';

        /**
         * The destination airpot of an aircraft
         *
         * This will only be populated for arrivals
         *
         * @property destination
         * @type {string}
         * @default ''
         */
        this.destination = '';

        /**
         * Indicator of descent/level/climb (-1, 0, or 1)
         *
         * @property trend
         * @type {number}
         * @default 0
         */
        this.trend = 0;

        /**
         * Array of previous positions
         *
         * @property history
         * @type <array<array<number>>>
         * @default []
         */
        this.history = [];

        /**
         * @property restricted
         * @type {object}
         * @default { list: [] }
         */
        this.restricted = { list: [] };

        /**
         * @property notice
         * @type {boolean}
         * @default false
         */
        this.notice = false;

        /**
         * @property warning
         * @type {boolean}
         * @default false
         */
        this.warning = false;


        /**
         * Whether aircraft has crashed
         *
         * @property hit
         * @type {boolean}
         * @default false
         */
        this.hit = false;

        /**
         * Game time an aircraft starts the taxi
         *
         * @property taxi_start
         * @type {number}
         * @default 0
         */
        this.taxi_start = 0;

        /**
         * Time spent taxiing to the runway. *NOTE* this should be INCREASED
         * to around 60 once the taxi vs LUAW issue is resolved (#406)
         *
         * @property taxi_time
         * @type {number}
         * @default 3
         */
        this.taxi_time = 3;

        /**
         * Either IFR or VFR (Instrument/Visual Flight Rules)
         *
         * @property rules
         * @type {FLIGHT_RULES}
         * @default FLIGHT_RULES.IFR
         */
        this.rules = FLIGHT_RULES.IFR;

        /**
         * Inside ATC Airspace
         *
         * @property inside_ctr
         * @type {boolean}
         * @default false
         */
        this.inside_ctr = false;

        /**
         * Direction the data block points (-1 means to ignore)
         *
         * @property datablockDir
         * @type {number}
         * @default INVALID_NUMBER
         */
        this.datablockDir = INVALID_NUMBER;

        /**
         * List of aircraft that MAY be in conflict (bounding box)
         *
         * @property conflicts
         * @type {object}
         * @default {}
         */
        this.conflicts = {};

        /**
         * @property terrain_ranges
         * @type {boolean}
         * @default false
         */
        this.terrain_ranges = false;

        /**
         * Flag used to determine if an aircraft is established on a holding pattern
         *
         * This is switched to true after the first turn of a holding pattern is made.
         * This allows for offset calculations to be performed on the legLength to
         * account for the time it takes to make a turn from one leg to the next
         * in a holding pattern.
         *
         * @property _isEstablishedOnHoldingPattern
         * @type {boolean}
         * @default false
         * @private
         */
        this._isEstablishedOnHoldingPattern = false;

        /**
         * Flag used to determine if an aircraft can be removed from the sim.
         *
         * This tells the `AircraftController` that this instance is safe to remove.
         * This property should only be changed via the `.setIsRemovable()` method.
         *
         * @property isRemovable
         * @type {boolean}
         * @default false
         */
        this.isRemovable = false;

        // Set to true when simulating future movements of the aircraft
        // Should be checked before updating global state such as score
        // or HTML.
        this.projected = false;
        this.relativePositionHistory = [];

        this.category = options.category; // 'arrival' or 'departure'

        /**
         * the following diagram illustrates all allowed mode transitions:
         *
         * apron -> taxi -> waiting -> takeoff -> cruise <-> landing
         *   ^                                       ^
         *   |                                       |
         * new planes with                      new planes with
         * category 'departure'                 category 'arrival'
         */

        // target represents what the pilot makes of the tower's commands. It is
        // most important when the plane is in a 'guided' situation, that is it is
        // not given a heading directly, but has a fix or is following an ILS path
        this.target = {
            altitude: 0,
            expedite: false,
            heading: null,
            turn: null,
            speed: 0
        };

        this.takeoffTime = options.category === FLIGHT_CATEGORY.ARRIVAL
            ? GameController.game_time()
            : null;

        this.buildCurrentTerrainRanges();
        this.buildRestrictedAreaLinks();
        this.parse(options);
        this.initFms(options);

        this.mcp = new ModeController();
        this.pilot = new Pilot(this.mcp, this.fms);

        // TODO: There are better ways to ensure the autopilot is on for aircraft spawning inflight...
        if (options.category === FLIGHT_CATEGORY.ARRIVAL) {
            let bottomAltitude = this.fms.getBottomAltitude();

            if (bottomAltitude === Infinity) {
                bottomAltitude = this.altitude;
            }

            this.mcp.initializeForAirborneFlight(bottomAltitude, this.heading, this.speed);
        }
    }

    /**
     * @for AircraftModel
     * @property callsign
     * @return {string}
     */
    get callsign() {
        return `${this.airlineId.toUpperCase()}${this.flightNumber.toUpperCase()}`;
    }

    /**
     * Current flight phase
     *
     * @for AircraftModel
     * @property flightPhase
     * @type {string}
     */
    get flightPhase() {
        return this.fms.currentPhase;
    }

    /**
     * Fascade to access relative position
     *
     * @for AircraftModel
     * @property relativePosition
     * @type {array<number>} [kilometersNorth, kilometersEast]
     */
    get relativePosition() {
        return this.positionModel.relativePosition;
    }

    // TODO: this feels like it belongs in either the AirportModel or the AirspaceModel which then exposes a
    // method that will check collisions
    /**
     * @for AircraftModel
     * @method buildCurrentTerrainRanges
     */
    buildCurrentTerrainRanges() {
        const terrain = _get(prop, 'airport.current.terrain', null);

        if (!terrain) {
            return;
        }

        this.terrain_ranges = {};
        this.terrain_level = 0;

        _forEach(terrain, (terrainRange, k) => {
            this.terrain_ranges[k] = {};

            _forEach(terrainRange, (range, j) => {
                this.terrain_ranges[k][j] = Infinity;
            });
        });
    }

    /**
     * Set up links to restricted areas
     *
     * @for AircraftModel
     * @method buildRestrictedAreaLinks
     */
    buildRestrictedAreaLinks() {
        const restrictedAreas = AirportController.current.restricted_areas;

        _forEach(restrictedAreas, (area) => {
            this.restricted.list.push({
                data: area,
                range: null,
                inside: false
            });
        });
    }

    parse(data) {
        this.positionModel = data.positionModel;
        this.transponderCode = data.transponderCode;
        this.model = data.model;
        this.airlineId = data.airline;
        this.airlineCallsign = data.airlineCallsign;
        this.flightNumber = data.callsign;
        this.category = data.category;
        this.heading = data.heading;
        this.altitude = data.altitude;
        this.speed = data.speed;
        this.origin = _get(data, 'origin', this.origin);
        this.destination = _get(data, 'destination', this.destination);

        this.target.altitude = this.altitude;
        this.target.heading = this.heading;
        this.target.speed = this.speed;

        // This assumes and arrival spawns outside the airspace
        this.inside_ctr = data.category === FLIGHT_CATEGORY.DEPARTURE;
    }

    initFms(data) {
        const airport = AirportController.airport_get();
        const initialRunway = airport.getActiveRunwayForCategory(this.category);
        this.fms = new Fms(data, initialRunway, this.model, this._navigationLibrary);

        if (this.category === FLIGHT_CATEGORY.DEPARTURE) {
            this.setFlightPhase(FLIGHT_PHASE.APRON);
            this.altitude = airport.positionModel.elevation;
            this.speed = 0;

            return;
        } else if (this.category !== FLIGHT_CATEGORY.ARRIVAL) {
            throw new Error('Invalid #category found in AircraftModel');
        }

        if (data.nextFix) {
            this.fms.skipToWaypoint(data.nextFix);
        }
    }

    /**
     * Build an object that contains all the correct data, in the correct shape,
     * so it can be injected into the view.
     *
     * This method should only be used by the `StripView` classes when instantiating
     * or updating the aircraft progress strips.
     *
     * The data here should be considered read-only.
     *
     * @for AircraftModel
     * @method getViewModel
     * @return {object<string, string>}
     */
    getViewModel() {
        let assignedAltitude = this.mcp.altitude;
        let flightPlanAltitude = this.fms.flightPlanAltitude;

        if (assignedAltitude === INVALID_NUMBER) {
            assignedAltitude = '-';
        }

        if (flightPlanAltitude === INVALID_NUMBER) {
            flightPlanAltitude = '-';
        }

        return {
            id: this.id,
            insideCenter: this.inside_ctr,
            callsign: this.callsign,
            transponderCode: this.transponderCode,
            icaoWithWeightClass: this.model.icaoWithWeightClass,
            assignedAltitude,
            flightPlanAltitude,
            arrivalAirportId: this.destination.toUpperCase(),
            departureAirportId: this.origin.toUpperCase(),
            flightPlan: this.fms.getFlightPlanRouteForStripView()
        };
    }

    /**
     * Called when the aircraft crosses the airspace boundary (ie, leaving our airspace)
     *
     * @for AircraftModel
     * @method crossBoundary
     * @param inbound {}
     */
    crossBoundary(inbound) {
        this.inside_ctr = inbound;

        if (this.projected) {
            return;
        }

        // Crossing into the center
        if (this.inside_ctr) {
            this.callUp();

            return;
        }

        // leaving airspace
        this.onAirspaceExit();
    }

    /**
     * @for AircraftModel
     * @method onAirspaceExit
     */
    onAirspaceExit() {
        if (this.category === FLIGHT_CATEGORY.ARRIVAL) {
            return this.arrivalExit();
        }

        this.setIsRemovable();

        if (this.mcp.headingMode !== MCP_MODE.HEADING.LNAV) {
            this.radioCall(
                'leaving radar coverage without proper clearance',
                AIRPORT_CONTROL_POSITION_NAME.DEPARTURE,
                true
            );
            GameController.events_recordNew(GAME_EVENTS.NOT_CLEARED_ON_ROUTE);

            return;
        }

        this.radioCall('switching to center, good day', AIRPORT_CONTROL_POSITION_NAME.DEPARTURE);
        GameController.events_recordNew(GAME_EVENTS.DEPARTURE);
    }

    /**
     * An arriving aircraft is exiting the airpsace
     *
     * @for AircraftModel
     * @method arrivalExit
     */
    arrivalExit() {
        this.setIsRemovable();
        this.radioCall('leaving radar coverage as arrival', AIRPORT_CONTROL_POSITION_NAME.APPROACH, true);
        GameController.events_recordNew(GAME_EVENTS.AIRSPACE_BUST);
    }

    /**
     * Returns a true value if there is a match from the callsignToMatch
     *
     * @for AircraftModel
    * @method matchCallsign
    * @param callsign {string}
     */
    matchCallsign(callsignToMatch) {
        const shouldMatchAnyCallsign = callsignToMatch === '*';
         // checks to see if the given call sign matches the airline Id + callsign format
        if (shouldMatchAnyCallsign || (this.airlineId.toUpperCase() + callsignToMatch.toUpperCase() === this.callsign)) {
            return true;
        }

        // Checks to see if the given callsign matches only the callsign since callsign numbers should be unique
        return _isEqual(callsignToMatch.toUpperCase(), this.callsign);
    }

     /**
     * verifies if there is a matched callsign and if the  aircraft is visable.
     * @for AircraftModel
     * @method getCallsign
     * @return {string}
     */
    getCallsign() {
        // TODO: this should be an instance property. however, it seems callsign is used in places where it should be
        // flightnumber and visa versa. this needs to be ironed out first before making a class property.
        return `${this.airlineId.toUpperCase()}${this.callsign.toUpperCase()}`;
    }

    /**
     * @for AircraftModel
     * @method getRadioCallsign
     * @return cs {string}
     */
    getRadioCallsign() {
        let heavy = '';
        let radioCallsign = this.airlineCallsign;

        // TODO: Move the weight qualifiers to a getter, and call it here to get the value of `heavy`
        if (this.model.weightclass === 'H') {
            heavy = ' heavy';
        }

        if (this.model.weightclass === 'U') {
            heavy = ' super';
        }

        if (this.airlineCallsign === 'November') {
            radioCallsign += ` radio_spellOut(${this.flightNumber})${heavy}`;
        } else {
            radioCallsign += ` ${groupNumbers(this.flightNumber)}${heavy}`;
        }

        return radioCallsign;
    }

    // TODO: this method should move to the `AircraftTypeDefinitionModel`
    /**
     * @for AircraftModel
     * @method getClimbRate
     * @return {number}
     */
    getClimbRate() {
        let serviceCeilingClimbRate;
        let cr_uncorr;
        let cr_current;
        const altitude = this.altitude;
        const rate = this.model.rate.climb;
        const ceiling = this.model.ceiling;

        if (this.model.engines.type === 'J') {
            serviceCeilingClimbRate = 500;
        } else {
            serviceCeilingClimbRate = 100;
        }

        // TODO: enumerate the magic number
        // in troposphere
        if (this.altitude < 36152) {
            // TODO: break this assignemnt up into smaller parts and holy magic numbers! enumerate the magic numbers
            cr_uncorr = rate * 420.7 * ((1.232 * Math.pow((518.6 - 0.00356 * altitude) / 518.6, 5.256)) / (518.6 - 0.00356 * altitude));
            cr_current = cr_uncorr - (altitude / ceiling * cr_uncorr) + (altitude / ceiling * serviceCeilingClimbRate);
        } else {
            // in lower stratosphere
            // re-do for lower stratosphere
            // Reference: https://www.grc.nasa.gov/www/k-12/rocket/atmos.html
            // also recommend using graphing calc from desmos.com
            return this.model.rate.climb; // <-- NOT VALID! Just a placeholder!
        }

        return cr_current;
    }

    /**
     * @for AircraftModel
     * @method cancelFix
     */
    cancelFix() {
        this.fms.cancelFix();
    }

    /**
     * @for AircraftModel
     * @method cancelLanding
     */
    cancelLanding() {
        // TODO: add fms.clearRunwayAssignment()?
        this.setFlightPhase(FLIGHT_PHASE.CRUISE);

        return true;
    }

    // TODO: is this method still in use?
    /**
     * @for AircraftModel
     * @method pushHistory
     */
    pushHistory() {
        // TODO: this should use just positionModel.relativePosition
        this.history.push([this.positionModel.relativePosition[0], this.positionModel.relativePosition[1]]);

        if (this.history.length > 10) {
            this.history.splice(0, this.history.length - 10);
        }
    }

    /**
     * Return whether the aircraft is off the ground
     *
     * @for AircraftModel
     * @method isAirborne
     * @return {boolean}
     */
    isAirborne() {
        return !this.isOnGround();
    }

    /**
     * Returns whether it is time to begin deceleration in order to comply with the posted speed restrictions
     *
     * @for AircraftModel
     * @method isBeyondDecelerationPoint
     * @return {boolean}
     */
    isBeyondDecelerationPoint() {
        const waypointModel = this.fms.nextHardSpeedRestrictedWaypoint;

        if (_isNil(waypointModel)) {
            return;
        }

        const waypointSpeed = waypointModel.speedMaximum;
        const waypointDistance = this.positionModel.distanceToPosition(waypointModel.positionModel);
        const speedChange = waypointSpeed - this.speed;
        const decelerationRate = -this.model.rate.decelerate / 2;   // units of rate.decel are 'knots per 2 seconds'
        const decelerationTime = speedChange / decelerationRate;
        const timeUntilWaypoint = waypointDistance / this.groundSpeed * TIME.ONE_HOUR_IN_SECONDS;

        return decelerationTime > timeUntilWaypoint;
    }

    /**
     * Returns whether it is time to begin descent in order to comply with the posted altitude restrictions
     *
     * @for AircraftModel
     * @method isBeyondTopOfDescent
     * @return {boolean}
     */
    isBeyondTopOfDescent() {
        const waypointModel = this.fms.nextHardAltitudeRestrictedWaypoint;

        if (_isNil(waypointModel)) {
            return;
        }

        const waypointAltitude = waypointModel.altitudeMaximum;
        const waypointDistance = this.positionModel.distanceToPosition(waypointModel.positionModel);
        const altitudeChange = waypointAltitude - this.altitude;
        const descentRate = -this.model.rate.descent * PERFORMANCE.TYPICAL_DESCENT_FACTOR;
        const descentTime = altitudeChange / descentRate;
        const timeUntilWaypoint = waypointDistance / this.groundSpeed * TIME.ONE_HOUR_IN_MINUTES;

        return descentTime > timeUntilWaypoint;
    }

    isDeparture() {
        return this.fms.isDeparture();
    }

    isArrival() {
        return this.fms.isArrival();
    }

    /**
     * Aircraft is established on the course tuned into the nav radio and course buildCurrentTerrainRanges
     *
     * @for AircraftModel
     * @method isEstablishedOnCourse
     * @return {boolean}
     */
    isEstablishedOnCourse() {
        const runwayModel = this.fms.arrivalRunwayModel;

        if (!runwayModel) {
            return false;
        }

        // TODO: the `this` here is ugly, but will be needed until `getOffset`
        // is refactored (#291 - https://github.com/openscope/openscope/issues/291)
        return runwayModel.isOnApproachCourse(this) && runwayModel.isOnCorrectApproachHeading(this.heading);

        // TODO: Use this instead
        // const courseDatum = this.mcp.nav1Datum;
        // const course = this.mcp.course;
        // const courseOffset = getOffset(this, courseDatum.relativePosition, course);
        // const lateralDistanceFromCourse_nm = abs(nm(courseOffset[0]));
        // const isAlignedWithCourse = lateralDistanceFromCourse_nm <= PERFORMANCE.MAXIMUM_DISTANCE_CONSIDERED_ESTABLISHED_ON_APPROACH_COURSE_NM;
        // const heading_diff = abs(angle_offset(this.heading, course));
        // const isOnCourseHeading = heading_diff < PERFORMANCE.MAXIMUM_ANGLE_CONSIDERED_ESTABLISHED_ON_APPROACH_COURSE;
        //
        // return isAlignedWithCourse && isOnCourseHeading;
    }

    /**
     * Checks if the aircraft is inside the airspace of a specified airport
     *
     * @for AircraftModel
     * @method isInsideAirspace
     * @param  {airport} airport the airport whose airspace we are checking
     * @return {Boolean}
     * @private
     */
    isInsideAirspace(airport) {
        let withinAirspaceLateralBoundaries = this.distance <= airport.ctr_radius;
        const withinAirspaceAltitudeRange = this.altitude <= airport.ctr_ceiling;

        if (!_isNil(airport.perimeter)) {    // polygonal airspace boundary
            withinAirspaceLateralBoundaries = point_in_area(this.positionModel.relativePosition, airport.perimeter);
        }

        return withinAirspaceAltitudeRange && withinAirspaceLateralBoundaries;
    }

    /**
     * Aircraft has "weight-on-wheels" (on the ground)
     *
     * @for AircraftModel
     * @method isOnGround
     */
    isOnGround() {
        const errorAllowanceInFeet = 5;
        const airport = AirportController.airport_get();
        const nearRunwayAltitude = abs(this.altitude - this.fms.currentRunway.elevation) < errorAllowanceInFeet;
        const nearAirportAltitude = abs(this.altitude - airport.elevation) < errorAllowanceInFeet;

        return nearRunwayAltitude || nearAirportAltitude;
    }

    /**
     * @for AircraftModel
     * @method isStopped
     */
    isStopped() {
        // TODO: enumerate the magic number.
        return this.isOnGround() && this.speed < 5;
    }

    /**
     * Return whether the aircraft is in flight AND below its stall speed
     *
     * @for AircraftModel
     * @method isStalling
     * @return {boolean}
     */
    isStalling() {
        const isStalling = this.speed < this.model.speed.min && this.isAirborne();

        return isStalling;
    }

    /**
     * @for AircraftModel
     * @method isTaxiing
     */
    isTaxiing() {
        return this.flightPhase === FLIGHT_PHASE.APRON ||
            this.flightPhase === FLIGHT_PHASE.TAXI ||
            this.flightPhase === FLIGHT_PHASE.WAITING;
    }

    /**
     * Returns whether the aircraft is currently taking off
     *
     * @for AircraftModel
     * @method isTakeoff
     */
    isTakeoff() {
        return this.isTaxiing() || this.flightPhase === FLIGHT_PHASE.TAKEOFF;
    }

    /**
     * @for AircraftModel
     * @method isVisible
     * @return {boolean}
     */
    isVisible() {
        // hide aircraft on taxiways
        if (this.flightPhase === FLIGHT_PHASE.APRON || this.flightPhase === FLIGHT_PHASE.TAXI) {
            return false;
        }

        if (this.flightPhase === FLIGHT_PHASE.WAITING) {
            // show only the first aircraft in the takeoff queue
            return this.fms.departureRunwayModel.isAircraftNextInQueue(this.id);
        }

        return true;
    }

    /**
     * Sets `#isRemovable` to true
     *
     * Provides a single source to change the value of `#isRemovable`
     * This is evaluated by the `AircraftController` when determining
     * if an aircraft should be removed or not
     *
     * @for AircraftModel
     * @method setIsRemovable
     */
    setIsRemovable() {
        this.isRemovable = true;
    }

    // TODO: this should be a method in the `AirportModel`
    /**
     * @for AircraftModel
     * @method getWind
     */
    getWind() {
        const windForRunway = {
            cross: 0,
            head: 0
        };

        const { wind } = AirportController.airport_get();
        // const wind = airport.wind;
        const angle = this.fms.currentRunway.calculateCrosswindAngleForRunway(wind.angle);

        // TODO: these two bits of math should be abstracted to helper functions
        windForRunway.cross = sin(angle) * wind.speed;
        windForRunway.head = cos(angle) * wind.speed;

        return windForRunway;
    }

    /**
     * Reposition the aircraft to the location of the specified runway
     *
     * @for AircraftModel
     * @method moveToRunway
     * @param runwayModel {RunwayModel}
     */
    moveToRunway(runwayModel) {
        this.positionModel.setCoordinates(runwayModel.gps);

        this.heading = runwayModel.angle;
        this.altitude = runwayModel.elevation;
    }

    /**
     * @for AircraftModel
     * @method radioCall
     * @param msg {string}
     * @param sectorType {string}
     * @param alert {string}
     */
    radioCall(msg, sectorType, alert) {
        if (this.projected) {
            return;
        }

        // var is unused
        let call = '';
        const callsign_L = this.callsign;
        const callsign_S = this.getRadioCallsign();

        if (sectorType) {
            call += AirportController.airport_get().radio[sectorType];
        }

        // call += ", " + this.callsign + " " + msg;

        // TODO: quick abstraction, this doesn't belong here.
        const logMessage = (callsign) => `${AirportController.airport_get().radio[sectorType]}, ${callsign} ${msg}`;

        if (alert) {
            const isWarning = true;
            UiController.ui_log(logMessage(callsign_L), isWarning);
        } else {
            UiController.ui_log(logMessage(callsign_L));
        }

        speech_say([{
            type: 'text',
            content: logMessage(callsign_S)
        }]);
    }

    /**
     * @for AircraftModel
     * @method callUp
     */
    callUp() {
        let alt_log;
        let alt_say;

        if (this.category === FLIGHT_CATEGORY.ARRIVAL) {
            const altdiff = this.altitude - this.mcp.altitude;
            const alt = digits_decimal(this.altitude, -2);

            if (Math.abs(altdiff) > 200) {
                if (altdiff > 0) {
                    alt_log = `descending through ${alt} for ${this.mcp.altitude}`;
                    alt_say = `descending through ${radio_altitude(alt)} for ${radio_altitude(this.mcp.altitude)}`;
                } else if (altdiff < 0) {
                    alt_log = `climbing through ${alt} for ${this.mcp.altitude}`;
                    alt_say = `climbing through ${radio_altitude(alt)} for ${radio_altitude(this.mcp.altitude)}`;
                }
            } else {
                alt_log = `at ${alt}`;
                alt_say = `at ${radio_altitude(alt)}`;
            }

            UiController.ui_log(`${AirportController.airport_get().radio.app}, ${this.callsign} with you ${alt_log}`);
            speech_say([
                { type: 'text', content: `${AirportController.airport_get().radio.app}, ` },
                { type: 'callsign', content: this },
                { type: 'text', content: `with you ${alt_say}` }
            ]);
        }

        if (this.category === FLIGHT_CATEGORY.DEPARTURE) {
            UiController.ui_log(`${AirportController.airport_get().radio.twr}, ${this.callsign}, ready to taxi`);
            speech_say([
                { type: 'text', content: AirportController.airport_get().radio.twr },
                { type: 'callsign', content: this },
                { type: 'text', content: ', ready to taxi' }
            ]);
        }
    }

    // TODO: This method should be moved elsewhere, since it doesn't really belong to the aircraft itself
    /**
     * @for AircraftModel
     * @method scoreWind
     * @param action
     */
    scoreWind(action) {
        let score = 0;
        const components = this.getWind();
        const isWarning = true;

        // TODO: these two if blocks could be done in a single switch statement
        if (components.cross >= 20) {
            GameController.events_recordNew(GAME_EVENTS.EXTREME_CROSSWIND_OPERATION);
            UiController.ui_log(`${this.callsign} ${action} with major crosswind'`, isWarning);
        } else if (components.cross >= 10) {
            GameController.events_recordNew(GAME_EVENTS.HIGH_CROSSWIND_OPERATION);
            UiController.ui_log(`${this.callsign} ${action} with crosswind'`, isWarning);
        }

        if (components.head <= -10) {
            GameController.events_recordNew(GAME_EVENTS.EXTREME_TAILWIND_OPERATION);
            UiController.ui_log(`${this.callsign} ${action} with major tailwind'`, isWarning);
        } else if (components.head <= -1) {
            GameController.events_recordNew(GAME_EVENTS.HIGH_TAILWIND_OPERATION);
            UiController.ui_log(`${this.callsign} ${action} with tailwind'`, isWarning);
        }

        return score;
    }

    /* vvvvvvvvvvvvvvvvvvvvvvvvvvvvvvvvv THESE SHOULD STAY vvvvvvvvvvvvvvvvvvvvvvvvvvvvvvvvv */
    /**
     * Update the aircraft's targeted telemetry (altitude, heading, and speed)
     *
     * @for AircraftModel
     * @method updateTarget
     */
    updateTarget() {
        this.target.expedite = _defaultTo(this.fms.currentWaypoint.expedite, false);
        this.target.altitude = _defaultTo(this._calculateTargetedAltitude(), this.target.altitude);
        this.target.heading = _defaultTo(this._calculateTargetedHeading(), this.target.heading);
        this.target.speed = _defaultTo(this._calculateTargetedSpeed(), this.target.speed);

        // TODO: this method may not be needed but could be leveraged for housekeeping if deemed appropriate
        this.overrideTarget();
    }

    /**
     * @for AircraftModel
     * @method overrideTarget
     */
    overrideTarget() {
        switch (this.flightPhase) {
            case FLIGHT_PHASE.APRON:
                // TODO: Is this needed?
                // this.target.altitude = this.altitude;
                // this.target.expedite = false;
                // this.target.heading = this.heading;
                // this.target.speed = 0;

                break;

            case FLIGHT_PHASE.TAXI:
                // TODO: Is this needed?
                // this.target.altitude = this.altitude;
                // this.target.expedite = false;
                // this.target.heading = this.heading;
                // this.target.speed = 0;

                break;

            case FLIGHT_PHASE.WAITING:
                // TODO: Is this needed?
                // this.target.altitude = this.altitude;
                // this.target.expedite = false;
                // this.target.heading = this.heading;
                // this.target.speed = 0;

                break;

            case FLIGHT_PHASE.TAKEOFF: {
                this.target.altitude = this.altitude;

                if (this.speed >= this.model.speed.min) {
                    this.target.altitude = this.model.ceiling;
                }

                this.target.expedite = false;
                this.target.heading = this.heading;
                this.target.speed = this.model.speed.min;

                if (this.mcp.heading === INVALID_NUMBER) {
                    console.warn(`${this.callsign} took off with no directional instructions!`);
                }

                break;
            }

            case FLIGHT_PHASE.CLIMB:
                break;

            case FLIGHT_PHASE.CRUISE:
                break;

            case FLIGHT_PHASE.HOLD:
                break;

            case FLIGHT_PHASE.DESCENT:
                break;

            case FLIGHT_PHASE.APPROACH:
                break;

            case FLIGHT_PHASE.LANDING: {
                this.target.heading = this.mcp.course;

                if (this.altitude <= this.mcp.nav1Datum.elevation) {
                    this.altitude = this.mcp.nav1Datum.elevation;
                    this.target.speed = 0;
                }

                break;
            }

            default:
                break;
        }

        // If stalling, make like a meteorite and fall to the earth!
        if (this.isStalling()) {
            this.target.altitude = Math.min(0, this.target.altitude);
        }

        // Limit speed to 250 knots while under 10,000 feet MSL (it's the law!)
        // TODO: Isn't this covered by `this._calculateLegalSpeed()`?
        if (this.altitude < 10000) {
            this.target.speed = Math.min(this.target.speed, AIRPORT_CONSTANTS.MAX_SPEED_BELOW_10K_FEET);
        }

        if (this.target.altitude > this.model.ceiling) {
            this.target.altitude = this.model.ceiling;
        }

        if (this.target.speed > this.model.speed.max) {
            this.target.speed = this.model.speed.max;
        }

        if (this.target.speed < this.model.speed.min && this.isAirborne()) {
            this.target.speed = this.model.speed.min;
        }
    }

    /**
     * Fascade to set the fms's flight phase
     *
     * @for AircraftModel
     * @method setFlightPhase
     * @param phase {string}
     */
    setFlightPhase(phase) {
        this.fms.setFlightPhase(phase);
    }

    /**
     * Update the FMS's flight phase
     *
     * @for AircraftModel
     * @method updateFlightPhase
     */
    updateFlightPhase() {
        const runwayModel = this.fms.departureRunwayModel;

        if (this._shouldEnterHoldingPattern()) {
            this.setFlightPhase(FLIGHT_PHASE.HOLD);

            return;
        }

        switch (this.flightPhase) {
            case FLIGHT_PHASE.TAXI: {
                const elapsed = GameController.game_time() - this.taxi_start;

                if (elapsed > this.taxi_time) {
                    this.setFlightPhase(FLIGHT_PHASE.WAITING);
                    this.moveToRunway(runwayModel);
                }

                break;
            }

            case FLIGHT_PHASE.WAITING:
                break;

            case FLIGHT_PHASE.TAKEOFF:
                if ((this.altitude - runwayModel.elevation) > PERFORMANCE.TAKEOFF_TURN_ALTITUDE) {
                    this.pilot.raiseLandingGearAndActivateAutopilot();
                    this.setFlightPhase(FLIGHT_PHASE.CLIMB);
                }

                break;

            case FLIGHT_PHASE.CLIMB:
                if (this.altitude === this.fms.flightPlanAltitude) {
                    this.setFlightPhase(FLIGHT_PHASE.CRUISE);
                }

                break;

            case FLIGHT_PHASE.HOLD:
                break;

            case FLIGHT_PHASE.CRUISE:
                if (this.altitude < this.fms.flightPlanAltitude) {
                    this.setFlightPhase(FLIGHT_PHASE.DESCENT);
                }

                break;

            case FLIGHT_PHASE.DESCENT:
                if (this.pilot.hasApproachClearance) {
                    this.setFlightPhase(FLIGHT_PHASE.APPROACH);
                }

                break;

            case FLIGHT_PHASE.APPROACH: {
                if (this.positionModel.distanceToPosition(this.mcp.nav1Datum) < AIRPORT_CONSTANTS.FINAL_APPROACH_FIX_DISTANCE_NM) {
                    this.setFlightPhase(FLIGHT_PHASE.LANDING);
                }

                break;
            }

            case FLIGHT_PHASE.LANDING:
                break;

            default:
                break;

        }
    }

    /**
     * Calculate the aircraft's targeted heading
     *
     * @for AircraftModel
     * @method _calculateTargetedHeading
     * @private
     */
    _calculateTargetedHeading() {
        if (this.mcp.autopilotMode !== MCP_MODE.AUTOPILOT.ON) {
            return;
        }

        if (this.flightPhase === FLIGHT_PHASE.HOLD) {
            this.updateTargetHeadingForHold();

            return;
        }

        if (this.flightPhase === FLIGHT_PHASE.LANDING) {
            return this._calculateTargetedHeadingDuringLanding();
        }

        switch (this.mcp.headingMode) {
            case MCP_MODE.HEADING.OFF:
                return this.heading;

            case MCP_MODE.HEADING.HOLD:
                return this.mcp.heading;

            case MCP_MODE.HEADING.LNAV: {
                return this._calculateTargetedHeadingLnav();
            }

            case MCP_MODE.HEADING.VOR_LOC:
                // TODO: fill out this function
                return this._calculateTargetedHeadingToInterceptCourse();

            default:
                console.warn('Expected MCP heading mode of "OFF", "HOLD", "LNAV", or "VOR", ' +
                    `but received "${this.mcp.headingMode}"`);
                return this.heading;
        }
    }

    /**
     * Calculate the aircraft's targeted speed
     *
     * @for AircraftModel
     * @method _calculateTargetedSpeed
     * @private
     */
    _calculateTargetedSpeed() {
        if (this.mcp.autopilotMode !== MCP_MODE.AUTOPILOT.ON) {
            return;
        }

        if (this.flightPhase === FLIGHT_PHASE.LANDING) {
            return this._calculateTargetedSpeedDuringLanding();
        }

        switch (this.mcp.speedMode) {
            case MCP_MODE.SPEED.OFF:
                return this._calculateLegalSpeed(this.speed);

            case MCP_MODE.SPEED.HOLD:
                return this._calculateLegalSpeed(this.mcp.speed);

            // future functionality
            // case MCP_MODE.SPEED.LEVEL_CHANGE:
            //     return;

            case MCP_MODE.SPEED.N1:
                return this._calculateLegalSpeed(this.model.speed.max);

            case MCP_MODE.SPEED.VNAV: {
                const vnavSpeed = this._calculateTargetedSpeedVnav();

                return this._calculateLegalSpeed(vnavSpeed);

                break;
            }

            default:
                console.warn('Expected MCP speed mode of "OFF", "HOLD", "LEVEL_CHANGE", "N1", or "VNAV", but ' +
                    `received "${this.mcp[MCP_MODE_NAME.SPEED]}"`);
                return this._calculateLegalSpeed(this.speed);
        }
    }

    /**
     * This method limits the aircraft's speed to a maximum of a specific speed
     * while below 10,000 feet MSL, to comply with regulations.
     *
     * @for AircraftModel
     * @method _calculateLegalSpeed
     * @param speed {number} desired speed
     * @return {number}      permitted speed
     */
    _calculateLegalSpeed(speed) {
        if (this.altitude < 10000) {
            return Math.min(speed, AIRPORT_CONSTANTS.MAX_SPEED_BELOW_10K_FEET);
        }

        return speed;
    }

    /**
     * Calculate the aircraft's targeted altitude
     *
     * @for AircraftModel
     * @method _calculateTargetedAltitude
     * @private
     */
    _calculateTargetedAltitude() {
        if (this.mcp.autopilotMode !== MCP_MODE.AUTOPILOT.ON) {
            return;
        }

        if (this.flightPhase === FLIGHT_PHASE.LANDING) {
            return this._calculateTargetedAltitudeDuringLanding();
        }

        switch (this.mcp.altitudeMode) {
            case MCP_MODE.ALTITUDE.OFF:
                return this.altitude;

            case MCP_MODE.ALTITUDE.HOLD:
                return this.mcp.altitude;

            case MCP_MODE.ALTITUDE.APPROACH:
                return this._calculateTargetedAltitudeToInterceptGlidepath();

            // future functionality
            // case MCP_MODE.ALTITUDE.LEVEL_CHANGE:
            //     return;

            // future functionality
            // case MCP_MODE.ALTITUDE.VERTICAL_SPEED:
            //     return;

            case MCP_MODE.ALTITUDE.VNAV: {
                return this._calculateTargetedAltitudeVnav();

                break;
            }

            default:
                console.warn('Expected MCP altitude mode of "OFF", "HOLD", "APPROACH", "LEVEL_CHANGE", ' +
                    `"VERTICAL_SPEED", or "VNAV", but received "${this.mcp[MCP_MODE_NAME.ALTITUDE]}"`);
                break;
        }
    }

    /**
     * Calculate the altitude to target while intercepting a vertically aligned course
     *
     * @for AircraftModel
     * @method _calculateTargetedAltitudeToInterceptGlidepath
     * @private
     */
    _calculateTargetedAltitudeToInterceptGlidepath() {
        // GENERALIZED CODE
        // const glideDatum = this.mcp.nav1Datum;
        // const distanceFromDatum_nm = this.positionModel.distanceToPosition(glideDatum);
        // const slope = Math.tan(degreesToRadians(3));
        // const distanceFromDatum_ft = distanceFromDatum_nm * UNIT_CONVERSION_CONSTANTS.NM_FT;
        // const glideslopeAltitude = glideDatum.elevation + (slope * (distanceFromDatum_ft));
        // const altitudeToTarget = _clamp(glideslopeAltitude, glideDatum.elevation, this.altitude);

        // ILS SPECIFIC CODE
        const runwayModel = this.fms.arrivalRunwayModel;
        const offset = getOffset(this, runwayModel.relativePosition, runwayModel.angle);
        const distanceOnFinalKm = offset[1];
        const glideslopeAltitude = runwayModel.getGlideslopeAltitude(distanceOnFinalKm);
        const altitudeToTarget = Math.min(this.mcp.altitude, glideslopeAltitude);

        return altitudeToTarget;
    }

    /**
     * Calculate the heading to target while intercepting a horizontally aligned course
     *
     * @for AircraftModel
     * @method _calculateTargetedHeadingToInterceptCourse
     * @private
     */
    _calculateTargetedHeadingToInterceptCourse() {
        // Guide aircraft onto the localizer
        const datum = this.mcp.nav1Datum;
        const course = this.mcp.course;
        const courseOffset = getOffset(this, datum.relativePosition, course);
        const lateralDistanceFromCourseNm = nm(courseOffset[0]);
        const headingDifference = angle_offset(course, this.heading);
        const bearingFromAircaftToRunway = this.positionModel.bearingToPosition(datum);
        const angleAwayFromLocalizer = course - bearingFromAircaftToRunway;
        const turnTimeInSeconds = abs(headingDifference) / PERFORMANCE.TURN_RATE;    // time to turn headingDifference degrees
        // TODO: this should be moved to a class method `.getTurningRadius()`
        const turningRadius = this.speed * (turnTimeInSeconds * TIME.ONE_SECOND_IN_HOURS);  // dist covered in the turn, nm
        const distanceCoveredDuringTurn = turningRadius * abs(headingDifference);
        const distanceToLocalizer = lateralDistanceFromCourseNm / sin(headingDifference); // dist from the localizer intercept point, nm
        const distanceEarly = 0.5;    // start turn early, to avoid overshoots from tailwind
        const shouldAttemptIntercept = (distanceToLocalizer > 0 && distanceToLocalizer <= distanceCoveredDuringTurn + distanceEarly);
        const inTheWindow = abs(angleAwayFromLocalizer) < degreesToRadians(1.5);  // if true, aircraft will move to localizer, regardless of assigned heading

        // TODO: this logic is confusing, simplify
        if (!(shouldAttemptIntercept || inTheWindow)) {
            return this.mcp.heading;
        }

        const severity_of_correction = 50;  // controls steepness of heading adjustments during localizer tracking
        let interceptAngle = angleAwayFromLocalizer * -severity_of_correction;
        const minimumInterceptAngle = degreesToRadians(10);
        const isAlignedWithCourse = abs(lateralDistanceFromCourseNm) <= PERFORMANCE.MAXIMUM_DISTANCE_CONSIDERED_ESTABLISHED_ON_APPROACH_COURSE_NM;

        // TODO: This is a patch fix, and it stinks. This whole method needs to be improved greatly.
        if (isAlignedWithCourse) {
            return course + interceptAngle;
        }

        interceptAngle = spread(interceptAngle, -minimumInterceptAngle, minimumInterceptAngle);
        const interceptHeading = course + interceptAngle;

        // TODO: This should be abstracted
        if (this.mcp.heading < this.mcp.course) {
            const headingToFly = Math.max(interceptHeading, this.mcp.heading);

            return headingToFly;
        } else if (this.mcp.heading > this.mcp.course) {
            const headingToFly = Math.min(interceptHeading, this.mcp.heading);

            return headingToFly;
        }
    }
    /* ^^^^^^^^^^^^^^^^^^^^^^^^^^^^^^^^^ THESE SHOULD STAY ^^^^^^^^^^^^^^^^^^^^^^^^^^^^^^^^^ */

    /* vvvvvvvvvvv THESE SHOULD BE EXAMINED AND EITHER REMOVED OR MOVED ELSEWHERE vvvvvvvvvvv */
    /**
     * Cancels the landing and disaply message
     *
     * @for AircraftModel
     * @method updateLandingFailedLanding
     */
    updateLandingFailedLanding() {
        // Failed Approach
        if ((this.approachDistance > 0.100) && (!this.projected)) {
            this.cancelLanding();

            const isWarning = true;
            // TODO: Should be moved to where the output is handled
            GameController.events_recordNew(GAME_EVENTS.GO_AROUND);
            UiController.ui_log(`${this.getRadioCallsign()} aborting landing, lost ILS`, isWarning);

            speech_say([
                { type: 'callsign', content: this },
                { type: 'text', content: ' going around' }
            ]);
        }
    }

    /**
     * This will display a waring and record an illegal approach event
     * @for AircraftModel
     * @method warnInterceptAngle
     */
    warnInterceptAngle() {
        const isWarning = true;

        UiController.ui_log(`${this.callsign} approach course intercept angle was greater than 30 degrees`, isWarning);
        GameController.events_recordNew(GAME_EVENTS.ILLEGAL_APPROACH_CLEARANCE);
    }

    /**
     * This will update the FIX for the aircraft and will change the aircraft's heading
     *
     * @for AircraftModel
     * @method _calculateTargetedHeadingLnav
     */
    _calculateTargetedHeadingLnav() {
        if (!this.fms.currentWaypoint) {
            return new Error('Unable to utilize LNAV, because there are no waypoints in the FMS');
        }

        if (this.fms.currentWaypoint.isVector) {
            return this.fms.currentWaypoint.vector;
        }

        const waypointPosition = this.fms.currentWaypoint.positionModel;
        const distanceToWaypoint = this.positionModel.distanceToPosition(waypointPosition);
        const headingToWaypoint = this.positionModel.bearingToPosition(waypointPosition);
        const isTimeToStartTurning = distanceToWaypoint < nm(calculateTurnInitiaionDistance(this, waypointPosition));
        const closeToBeingOverFix = distanceToWaypoint < PERFORMANCE.MAXIMUM_DISTANCE_TO_PASS_WAYPOINT_NM;
        const closeEnoughToFlyByFix = distanceToWaypoint < PERFORMANCE.MAXIMUM_DISTANCE_TO_FLY_BY_WAYPOINT_NM;
        const shouldFlyByFix = closeEnoughToFlyByFix && isTimeToStartTurning;
        let shouldMoveToNextFix = closeToBeingOverFix;

        if (!this.fms.currentWaypoint.isFlyOverWaypoint) {
            shouldMoveToNextFix = closeToBeingOverFix || shouldFlyByFix;
        }

        if (shouldMoveToNextFix) {
            if (!this.fms.hasNextWaypoint()) {
                // we've hit this block becuase and aircraft is about to fly over the last waypoint in its flightPlan
                this.pilot.maintainPresentHeading(this.heading);

                return headingToWaypoint;
            }

            this.fms.nextWaypoint();
        }

        return headingToWaypoint;
    }

    /**
     * This will sets up and prepares the aircraft to hold
     *
     * @for AircraftModel
     * @method updateTargetHeadingForHold
     */
    updateTargetHeadingForHold() {
        const invalidTimerValue = -999;
        const { hold } = this.fms.currentWaypoint;
        const outboundHeading = radians_normalize(hold.inboundHeading + Math.PI);
        const offset = getOffset(this, hold.fixPos, hold.inboundHeading);
        const holdLegDurationInSeconds = hold.legLength * TIME.ONE_MINUTE_IN_SECONDS;
        const bearingToHoldFix = vradial(vsub(hold.fixPos, this.relativePosition));
        const gameTime = GameController.game.time;
        const isPastFix = offset[1] < 1 && offset[2] < 2;
        const isTimerSet = hold.timer !== invalidTimerValue;
        const isTimerExpired = isTimerSet && gameTime > this.fms.currentWaypoint.timer;

        if (isPastFix && !this._isEstablishedOnHoldingPattern) {
            this._isEstablishedOnHoldingPattern = true;
        }

        if (!this._isEstablishedOnHoldingPattern) {
            this.target.heading = bearingToHoldFix;

            return;
        }

        let nextTargetHeading = outboundHeading;

        if (this.heading === outboundHeading && !isTimerSet) {
            // set timer
            this.fms.currentWaypoint.timer = gameTime + holdLegDurationInSeconds;
        }

        if (isTimerExpired) {
            nextTargetHeading = bearingToHoldFix;

            if (isPastFix) {
                this.fms.currentWaypoint.timer = invalidTimerValue;
                nextTargetHeading = outboundHeading;
            }
        }

        // turn direction is defaulted to `right` by the commandParser
        this.target.turn = hold.dirTurns;
        this.target.heading = nextTargetHeading;

        // TODO: add distance based hold
    }
    /* ^^^^^^^^^^^ THESE SHOULD BE EXAMINED AND EITHER REMOVED OR MOVED ELSEWHERE ^^^^^^^^^^^ */

    /* vvvvvvv THESE HAVE ELEMENTS THAT SHOULD BE MOVED INTO THE PHYSICS CALCULATIONS vvvvvvv */

    /**
     * Calculates the altitude for a landing aircraft
     *
     * @for AircraftModel
     * @method _calculateTargetedAltitudeDuringLanding
     * @return {number}
     */
    _calculateTargetedAltitudeDuringLanding() {
        const runwayModel = this.fms.arrivalRunwayModel;
        const offset = getOffset(this, runwayModel.relativePosition, runwayModel.angle);
        const distanceOnFinal_km = offset[1];

        if (distanceOnFinal_km > 0) {
            return this._calculateTargetedAltitudeToInterceptGlidepath();
        }

        return runwayModel.elevation;
    }

    /**
     * Calculates the altitude for an aircraft in a VNAV-guided altitude change
     *
     * @for AircraftModel
     * @method _calculateTargetedAltitudeVnav
     * @return {number}
     */
    _calculateTargetedAltitudeVnav() {
        const hardRestrictedWaypointModel = this.fms.nextHardAltitudeRestrictedWaypoint;

        if (_isNil(hardRestrictedWaypointModel)) {
            return;
        }

        switch (this.flightPhase) {
            case FLIGHT_PHASE.TAKEOFF:
            case FLIGHT_PHASE.CLIMB:
                return this._calculateTargetedAltitudeVnavClimb(hardRestrictedWaypointModel);

            case FLIGHT_PHASE.CRUISE: {
                if (!this.isBeyondTopOfDescent()) {
                    return;
                }

                // Here we trigger the initial descent. Once vacating the filed cruise altitude, subsequent loops
                // will enter the below block because the flight phase will have become 'DESCENT'.
                return hardRestrictedWaypointModel.altitudeMaximum;
            }

            case FLIGHT_PHASE.DESCENT:
                return this._calculateTargetedAltitudeVnavDescent(hardRestrictedWaypointModel);

            default:
                return;
        }
    }

    /**
     * Calculates the altitude for an aircraft in a VNAV-guided climb
     *
     * @for AircraftModel
     * @method _calculateTargetedAltitudeVnavClimb
     * @param hardRestrictedWaypointModel {WaypointModel}
     * @return {number}
     */
    _calculateTargetedAltitudeVnavClimb(hardRestrictedWaypointModel) {
        let waypointAltitude = hardRestrictedWaypointModel.altitudeMaximum;
        const softOrHardRestrictedWaypoint = this.fms.nextAltitudeRestrictedWaypoint;
        const nextFixIsSoftlyRestricted = softOrHardRestrictedWaypoint.name !== hardRestrictedWaypointModel.name;
        const nextFixIsAtOrBelowRestriction = softOrHardRestrictedWaypoint.altitudeMaximum !== INVALID_NUMBER;

        // NOTE: Currently does not cover any "AT/ABOVE", since we will already be climbing to top anyway
        if (nextFixIsSoftlyRestricted && nextFixIsAtOrBelowRestriction) {
            waypointAltitude = softOrHardRestrictedWaypoint.altitudeMaximum;
        }

        return Math.min(waypointAltitude, this.mcp.altitude);
    }

    /**
     * Calculates the altitude for an aircraft in a VNAV-guided descent
     *
     * @for AircraftModel
     * @method _calculateTargetedAltitudeVnavDescent
     * @param  hardRestrictedWaypointModel {WaypointModel}
     * @return {number}
     */
    _calculateTargetedAltitudeVnavDescent(hardRestrictedWaypointModel) {
        let waypointAltitude = hardRestrictedWaypointModel.altitudeMaximum;
        const softOrHardRestrictedWaypoint = this.fms.nextAltitudeRestrictedWaypoint;
        const nextFixIsSoftlyRestricted = softOrHardRestrictedWaypoint.name !== hardRestrictedWaypointModel.name;
        const nextFixIsAtOrAboveRestriction = softOrHardRestrictedWaypoint.altitudeMinimum !== INVALID_NUMBER;

        // NOTE: Currently does not cover any "AT/BELOW", since we will already be descending to bottom anyway
        if (nextFixIsSoftlyRestricted && nextFixIsAtOrAboveRestriction) {
            waypointAltitude = softOrHardRestrictedWaypoint.altitudeMinimum;
        }

        // TODO: This could be improved by making the descent at the exact rate needed to reach
        // the altitude at the same time as reaching the fix. At this point, the problem is that
        // while we DO know the descent rate and descent angle to shoot for, we don't know the
        // length of time before the next update, so we can't accurately estimate the altitude to
        // target in the current iteration.
        return Math.max(waypointAltitude, this.mcp.altitude);
    }

    /**
     * Calculates the heading for a landing aircraft
     *
     * @for AircraftModel
     * @method _calculateTargetedHeadingDuringLanding
     * @return {number}
     */
    _calculateTargetedHeadingDuringLanding() {
        const runwayModel = this.fms.arrivalRunwayModel;
        const offset = getOffset(this, runwayModel.relativePosition, runwayModel.angle);
        const distanceOnFinal_nm = nm(offset[1]);

        if (distanceOnFinal_nm > 0) {
            const bearingFromAircaftToRunway = this.positionModel.bearingToPosition(runwayModel.positionModel);

            return bearingFromAircaftToRunway;
        }

        return runwayModel.angle;
    }

    /**
     * Calculates the speed for a landing aircraft
     *
     * @for AircraftModel
     * @method _calculateTargetedSpeedDuringLanding
     * @return {number}
     */
    _calculateTargetedSpeedDuringLanding() {
        let startSpeed = this.speed;
        const runwayModel = this.fms.arrivalRunwayModel;
        const offset = getOffset(this, runwayModel.relativePosition, runwayModel.angle);
        const distanceOnFinal_nm = nm(offset[1]);

        if (distanceOnFinal_nm <= 0 && this.isOnGround()) {
            return 0;
        }

        if (this.mcp.speedMode === MCP_MODE.SPEED.HOLD) {
            startSpeed = this.mcp.speed;
        }

        const nextSpeed = extrapolate_range_clamp(
            AIRPORT_CONSTANTS.LANDING_FINAL_APPROACH_SPEED_DISTANCE_NM,
            distanceOnFinal_nm,
            AIRPORT_CONSTANTS.LANDING_ASSIGNED_SPEED_DISTANCE_NM,
            this.model.speed.landing,
            startSpeed
        );

        return nextSpeed;
    }

    /**
     * Calculates the speed for an aircraft in a VNAV-guided speed change
     *
     * @for AircraftModel
     * @method _calculateTargetedSpeedVnav
     * @return {number} speed, in knots
     */
    _calculateTargetedSpeedVnav() {
        const hardRestrictedWaypointModel = this.fms.nextHardSpeedRestrictedWaypoint;

        if (_isNil(hardRestrictedWaypointModel)) {
            return;
        }

        if (waypointSpeed > this.speed) {
            return this._calculateTargetedSpeedVnavAcceleration(hardRestrictedWaypointModel);
        } else if (waypointSpeed < this.speed) {
            return this._calculateTargetedSpeedVnavDeceleration(hardRestrictedWaypointModel);
        }
    }

    /**
     * Calculates the speed for an aircraft in a VNAV-guided acceleration
     *
     * @for AircraftModel
     * @method _calculateTargetedSpeedVnavAcceleration
     * @param hardRestrictedWaypointModel {WaypointModel}
     * @return {number}
     */
    _calculateTargetedSpeedVnavAcceleration(hardRestrictedWaypointModel) {
        let waypointSpeed = hardRestrictedWaypointModel.speedMaximum;
        const softOrHardRestrictedWaypoint = this.fms.nextSpeedRestrictedWaypoint;
        const nextFixIsSoftlyRestricted = softOrHardRestrictedWaypoint.name !== hardRestrictedWaypointModel.name;
        const nextFixIsAtOrBelowRestriction = softOrHardRestrictedWaypoint.speedMaximum !== INVALID_NUMBER;

        // NOTE: Currenly does not cover any "AT/ABOVE", since we will already be accelerating to high speed anyway
        if (nextFixIsSoftlyRestricted && nextFixIsAtOrBelowRestriction) {
            waypointSpeed = softOrHardRestrictedWaypoint.speedMaximum;
        }

        return Math.min(waypointSpeed, this.mcp.speed);
    }

    /**
     * Calculates the speed for an aircraft in a VNAV-guided deceleration
     *
     * @for AircraftModel
     * @method _calculateTargetedSpeedVnavDeceleration
     * @param hardRestrictedWaypointModel {WaypointModel}
     * @return {number}
     */
    _calculateTargetedSpeedVnavDeceleration(hardRestrictedWaypointModel) {
        let waypointSpeed = hardRestrictedWaypointModel.speedMaximum;

        if (!this.isBeyondDecelerationPoint()) {
            return;
        }

        const softOrHardRestrictedWaypoint = this.fms.nextSpeedRestrictedWaypoint;
        const nextFixIsSoftlyRestricted = softOrHardRestrictedWaypoint.name !== hardRestrictedWaypointModel.name;
        const nextFixIsAtOrAboveRestriction = softOrHardRestrictedWaypoint.speedMinimum !== INVALID_NUMBER;

        // NOTE: Currently does not cover any "AT/BELOW", since we will already be descending to bottom anyway
        if (nextFixIsSoftlyRestricted && nextFixIsAtOrAboveRestriction) {
            waypointSpeed = softOrHardRestrictedWaypoint.speedMinimum;
        }

        return Math.min(waypointSpeed, this.mcp.speed);
    }
    /* ^^^^^^^ THESE HAVE ELEMENTS THAT SHOULD BE MOVED INTO THE PHYSICS CALCULATIONS ^^^^^^^ */

    // TODO: this method needs a lot of love. its much too long with waaay too many nested if/else ifs.
    /**
     * @for AircraftModel
     * @method updatePhysics
     */
    updatePhysics() {
        if (this.isTaxiing()) {
            return;
        }

        if (this.hit) {
            // 90fps fall rate?...
            this.altitude -= 90 * GameController.game_delta();
            this.speed *= 0.99;

            return;
        }

        this.updateAircraftTurnPhysics();
        this.updateAltitudePhysics();

        if (this.isOnGround()) {
            this.trend = 0;
        }

        // SPEED
        this.updateSpeedPhysics();

        // TODO: abstract to AircraftPositionHistory class
        // Trailling
        if (this.relativePositionHistory.length === 0) {
            this.relativePositionHistory.push([
                this.positionModel.relativePosition[0],
                this.positionModel.relativePosition[1],
                GameController.game_time() / GameController.game_speedup()
            ]);
            // TODO: this can be abstracted
        } else if (abs((GameController.game_time() / GameController.game_speedup()) - this.relativePositionHistory[this.relativePositionHistory.length - 1][2]) > 4 / GameController.game_speedup()) {
            this.relativePositionHistory.push([this.positionModel.relativePosition[0], this.positionModel.relativePosition[1], GameController.game_time() / GameController.game_speedup()]);
        }

        this.updateGroundSpeedPhysics();

        this.distance = vlen(this.positionModel.relativePosition);
        this.radial = radians_normalize(vradial(this.positionModel.relativePosition));

        // TODO: I am not sure what this has to do with aircraft Physics
        const isInsideAirspace = this.isInsideAirspace(AirportController.airport_get());

        if (isInsideAirspace !== this.inside_ctr) {
            this.crossBoundary(isInsideAirspace);
        }
    }

    /**
     * This turns the aircraft if it is not on the ground and has not arived at its destenation
     *
     * @for AircraftModel
     * @method updateAircraftTurnPhysics
     */
    updateAircraftTurnPhysics() {
        if (this.isOnGround() || this.heading === this.target.heading) {
            this.target.turn = null;

            return;
        }

        const secondsElapsed = GameController.game_delta();
        const angle_diff = angle_offset(this.target.heading, this.heading);
        const angle_change = PERFORMANCE.TURN_RATE * secondsElapsed;

        // TODO: clean this up if possible, there is a lot of branching logic here
        if (abs(angle_diff) <= angle_change) {
            this.heading = this.target.heading;
        } else if (this.target.turn) {
            if (this.target.turn === 'left') {
                this.heading = radians_normalize(this.heading - angle_change);
            } else if (this.target.turn === 'right') {
                this.heading = radians_normalize(this.heading + angle_change);
            }
        } else if (angle_diff <= 0) {
            this.heading = radians_normalize(this.heading - angle_change);
        } else if (angle_diff > 0) {
            this.heading = radians_normalize(this.heading + angle_change);
        }
    }

    /**
     * This updates the Altitude for the instance of the aircraft by checking the difference between current Altitude and requested Altitude
     *
     * @for AircraftModel
     * @method updateAltitudePhysics
     */
    updateAltitudePhysics() {
        this.trend = 0;

        // TODO: Is this needed?
        // // TODO: abstract to class method
        // if (this.speed <= this.model.speed.min && this.mcp.speedMode === MCP_MODE.SPEED.N1) {
        //     return;
        // }

        if (this.target.altitude < this.altitude) {
            this.decreaseAircraftAltitude();
        } else if (this.target.altitude > this.altitude) {
            this.increaseAircraftAltitude();
        }
    }

    /**
    * Decreases the aircrafts altitude
    *
    * @for AircraftModel
    * @method decreaseAircraftAltitude
    */
    decreaseAircraftAltitude() {
        const altitude_diff = this.altitude - this.target.altitude;
        // TODO: this should be an available property on the `AircraftTypeDefinitionModel`
        let descentRate = this.model.rate.descent * PERFORMANCE.TYPICAL_DESCENT_FACTOR;

        if (this.target.expedite) {
            descentRate = this.model.rate.descent;
        }

        const feetPerSecond = descentRate * TIME.ONE_SECOND_IN_MINUTES;
        const feetDescended = feetPerSecond * GameController.game_delta();

        if (abs(altitude_diff) < feetDescended) {
            this.altitude = this.target.altitude;
        } else {
            this.altitude -= feetDescended;
        }

        this.trend -= 1;
    }

    /**
    * Increases the aircrafts altitude
    *
    * @for AircraftModel
    * @method increaseAircraftAltitude
    */
    increaseAircraftAltitude() {
        const altitude_diff = this.altitude - this.target.altitude;
        let climbRate = this.getClimbRate() * PERFORMANCE.TYPICAL_CLIMB_FACTOR;

        if (this.target.expedite) {
            climbRate = this.model.rate.climb;
        }

        const feetPerSecond = climbRate * TIME.ONE_SECOND_IN_MINUTES;
        const feetClimbed = feetPerSecond * GameController.game_delta();


        if (abs(altitude_diff) < abs(feetClimbed)) {
            this.altitude = this.target.altitude;
        } else {
            this.altitude += feetClimbed;
        }

        this.trend = 1;
    }

    /**
     * This updates the speed for the instance of the aircraft by checking the difference between current speed and requested speed
     *
     * @for AircraftModel
     * @method updateWarning
     */
    updateSpeedPhysics() {
        let speedChange = 0;
        const differenceBetweenPresentAndTargetSpeeds = this.speed - this.target.speed;

        if (differenceBetweenPresentAndTargetSpeeds === 0) {
            return;
        }

        if (this.speed > this.target.speed) {
<<<<<<< HEAD
            // NOTE: `this.model.rate.decelerate` units are 'knots per 2 seconds'
            speedChange = -this.model.rate.decelerate * window.gameController.game_delta() / 2;
=======
            speedChange = -this.model.rate.decelerate * GameController.game_delta() / 2;
>>>>>>> 9ae9fa97

            if (this.isOnGround()) {
                speedChange *= PERFORMANCE.DECELERATION_FACTOR_DUE_TO_GROUND_BRAKING;
            }
        } else if (this.speed < this.target.speed) {
            speedChange  = this.model.rate.accelerate * GameController.game_delta() / 2;
            speedChange *= extrapolate_range_clamp(0, this.speed, this.model.speed.min, 2, 1);
        }

        this.speed += speedChange;

        if (abs(speedChange) > abs(differenceBetweenPresentAndTargetSpeeds)) {
            this.speed = this.target.speed;
        }
    }

    /**
     * This calculates the ground speed
     *
     * @for AircraftModel
     * @method updateVectorPhysics
     * @param scaleSpeed
     */
    updateGroundSpeedPhysics() {
        // TODO: Much of this should be abstracted to helper functions

        // Calculate true air speed vector
        const trueAirspeedIncreaseFactorPerFoot = 0.000016; // 0.16% per thousand feet
        const indicatedAirspeed = this.speed;
        const trueAirspeed = indicatedAirspeed * (1 + (this.altitude * trueAirspeedIncreaseFactorPerFoot));
        const flightThroughAirVector = vscale(vectorize_2d(this.heading), trueAirspeed);

        // Calculate wind vector
        const windIncreaseFactorPerFoot = 0.00002;  // 2.00% per thousand feet
        const wind = AirportController.airport_get().wind;
        const windTravelDirection = wind.angle + Math.PI;
        const windTravelSpeedAtSurface = wind.speed;
        const windTravelSpeed = windTravelSpeedAtSurface * (1 + (this.altitude * windIncreaseFactorPerFoot));
        const windVector = vscale(vectorize_2d(windTravelDirection), windTravelSpeed);

        // Calculate ground speed and direction
        const flightPathVector = vadd(flightThroughAirVector, windVector);
        const groundTrack = vradial(flightPathVector);
        const groundSpeed = vlen(flightPathVector);

        // Calculate new position
        const hoursElapsed = GameController.game_delta() * TIME.ONE_SECOND_IN_HOURS;
        const distanceTraveled_nm = groundSpeed * hoursElapsed;

        this.positionModel.setCoordinatesByBearingAndDistance(groundTrack, distanceTraveled_nm);

        this.groundTrack = groundTrack;
        this.groundSpeed = groundSpeed;

        // TODO: is this needed anymore?
        // TODO: Fix this to prevent drift (being blown off course)
        // if (this.isOnGround()) {
        //     vector = vscale([sin(angle), cos(angle)], trueAirSpeed);
        // } else {
        //     let crab_angle = 0;
        //
        //     // Compensate for crosswind while tracking a fix or on ILS
        //     if (this.__fms__.currentWaypoint.navmode === WAYPOINT_NAV_MODE.FIX || this.flightPhase === FLIGHT_PHASE.LANDING) {
        //         // TODO: this should be abstracted to a helper function
        //         const offset = angle_offset(this.heading, wind.angle + Math.PI);
        //         crab_angle = Math.asin((wind.speed * sin(offset)) / indicatedAirspeed);
        //     }
        //
        //     // TODO: this should be abstracted to a helper function
        //     vector = vadd(vscale(
        //         vturn(wind.angle + Math.PI),
        //         wind.speed * 0.000514444 * GameController.game_delta()),
        //         vscale(vturn(angle + crab_angle), trueAirSpeed)
        //     );
        // }
    }

    // NOTE: Remove after 5/1/2017
    /**
     * This uses the current speed information to update the ground speed and position
     *
     * @for AircraftModel
     * @method updateSimpleGroundSpeedPhysics
     * @param scaleSpeed
     * @deprecated
     */
    updateSimpleGroundSpeedPhysics() {
        // const hoursElapsed = GameController.game_delta() * TIME.ONE_SECOND_IN_HOURS;
        // const distanceTraveled_nm = this.speed * hoursElapsed;
        //
        // this.positionModel.setCoordinatesByBearingAndDistance(this.heading, distanceTraveled_nm);
        //
        // // TODO: Is this nonsense actually needed, or can we remove it?
        // this.groundSpeed = this.speed;
        // this.groundTrack = this.heading;
    }

    // TODO: this method needs a lot of love. its much too long with waaay too many nested if/else ifs.
    /**
     * @for AircraftModel
     * @method updateWarning
     */
    updateWarning() {
        let area;
        let warning;
        let status;
        let new_inside;

        // Ignore other aircraft while taxiing
        if (this.isTaxiing()) {
            return;
        }

        warning = false;

        // restricted areas
        // players are penalized for each area entry
        if (this.positionModel) {
            for (let i = 0; i < this.restricted.list.length; i++) {
                // TODO: this should be abstracted to a helper function
                //   Polygon matching procedure:
                //
                //   1. Filter polygons by aircraft altitude
                //   2. For other polygons, measure distance to it (distance_to_poly), then
                //      substract travelled distance every turn
                //      If distance is about less than 10 seconds of flight,
                //      assign distance equal to 10 seconds of flight,
                //      otherwise planes flying along the border of entering at shallow angle
                //      will cause too many checks.
                //   3. if distance has reached 0, check if the aircraft is within the poly.
                //      If not, redo #2.
                area = this.restricted.list[i];

                // filter only those relevant by height
                if (area.data.height < this.altitude) {
                    area.range = null;
                    area.inside = false;
                    continue;
                }

                // count distance untill the next check
                if (area.range) {
                    area.range -= this.groundSpeed;
                }

                // recalculate for new areas or those that should be checked
                if (!area.range || area.range <= 0) {
                    new_inside = point_in_poly(this.positionModel.relativePosition, area.data.coordinates);

                    // ac has just entered the area: .inside is still false, but st is true
                    if (new_inside && !area.inside) {
                        GameController.events_recordNew(GAME_EVENTS.AIRSPACE_BUST);
                        area.range = this.speed * 1.85 / 3.6 * 50 / 1000; // check in 50 seconds
                        // speed is kts, range is km.
                        // if a plane got into restricted area, don't check it too often
                    } else {
                        // don't calculate more often than every 10 seconds
                        area.range = Math.max(
                        this.speed * 1.85 / 36 / 1000 * 10,
                        distance_to_poly(this.positionModel.relativePosition, area.data.coordinates));
                    }

                    area.inside = new_inside;
                }
            }

            // this was a $.each() and may need to verified that its working with _forEach()
            // raise warning if in at least one restricted area
            _forEach(this.restricted.list, (k, v) => {
                warning = warning || v.inside;
            });
        }

        if (this.terrain_ranges && !this.isOnGround()) {
            const terrain = AirportController.current.terrain;
            const prev_level = this.terrain_ranges[this.terrain_level];
            const ele = Math.ceil(this.altitude, 1000);
            let curr_ranges = this.terrain_ranges[ele];

            if (ele !== this.terrain_level) {
                for (const lev in prev_level) {
                    prev_level[lev] = Infinity;
                }

                this.terrain_level = ele;
            }

            for (const id in curr_ranges) {
                curr_ranges[id] -= this.groundSpeed;
                // console.log(curr_ranges[id]);

                if (curr_ranges[id] < 0 || curr_ranges[id] === Infinity) {
                    area = terrain[ele][id];
                    status = point_to_mpoly(this.positionModel.relativePosition, area, id);

                    if (status.inside) {
                        this.altitude = 0;

                        if (!this.hit) {
                            this.hit = true;

                            console.log('hit terrain');
                            const isWarning = true;
                            UiController.ui_log(`${this.callsign} collided with terrain in controlled flight`, isWarning);
                            speech_say([
                                { type: 'callsign', content: this },
                                { type: 'text', content: ', we\'re going down!' }
                            ]);

                            GameController.events_recordNew(GAME_EVENTS.COLLISION);
                        }
                    } else {
                        curr_ranges[id] = Math.max(0.2, status.distance);
                        // console.log(this.callsign, 'in', curr_ranges[id], 'km from', id, area[0].length);
                    }
                }
            }
        }

        this.warning = warning;
    }

    /**
     * Encapsulation of boolean logic used to determine when the `#flightPhase` should be
     * changed to `HOLD`
     *
     * @method _shouldEnterHoldingPattern
     * @return {boolean}
     * @private
     */
    _shouldEnterHoldingPattern() {
        if (!this.fms.currentWaypoint.isHold) {
            return false;
        }

        const distanceToHoldPosition = this.positionModel.distanceToPosition(this.fms.currentWaypoint.positionModel);
        const maximumAcceptableDistance = 3;    // in nm
        const shouldEnterHold = distanceToHoldPosition <= maximumAcceptableDistance;

        return shouldEnterHold;
    }

    /**
     * @for AircraftModel
     * @method updateAuto
     */
    updateAuto() {}

    /**
     * @for AircraftModel
     * @method update
     */
    update() {
        if (prop.aircraft.auto.enabled) {
            this.updateAuto();
        }

        this.updateFlightPhase();
        this.updateTarget();
        this.updatePhysics();
    }

    /**
     * @for AircraftModel
     * @method addConflict
     * @param {AircraftConflict} conflict
     * @param {Aircraft} conflictingAircraft
     */
    addConflict(conflict, conflictingAircraft) {
        this.conflicts[conflictingAircraft.callsign] = conflict;
    }

    /**
     * @for AircraftModel
     * @method checkConflict
     * @param {Aircraft} conflictingAircraft
     */
    checkConflict(conflictingAircraft) {
        if (this.conflicts[conflictingAircraft.callsign]) {
            this.conflicts[conflictingAircraft.callsign].update();

            return true;
        }

        return false;
    }

    /**
     * @for AircraftModel
     * @method hasAlerts
     */
    hasAlerts() {
        const alert = [false, false];

        for (const i in this.conflicts) {
            const conflict = this.conflicts[i].hasAlerts();

            alert[0] = (alert[0] || conflict[0]);
            alert[1] = (alert[1] || conflict[1]);
        }

        return alert;
    }

    /**
     * @for AircraftModel
     * @method removeConflict
     * @param {Aircraft} conflictingAircraft
     */
    removeConflict(conflictingAircraft) {
        delete this.conflicts[conflictingAircraft.callsign];
    }

    // TODO: aircraft strip methods below will be abstracted and de-coupled from this model

    /**
     * Create the aircraft's flight strip and add to strip bay
     */
    createStrip() {
        this.aircraftStripView = new AircraftStripView(this);

        this.$html = this.aircraftStripView.$element;
        // Add the strip to the html
        const scrollPos = this.$strips.scrollTop();
        this.$strips.prepend(this.aircraftStripView.$element);
        // shift scroll down one strip's height
        this.$strips.scrollTop(scrollPos + this.aircraftStripView.height);

        // Determine whether or not to show the strip in our bay
        if (this.category === FLIGHT_CATEGORY.ARRIVAL) {
            this.aircraftStripView.hide();
        }
    }

    // TODO: move these view methods to `AircraftStripView` or a different file
    /**
     * @for AircraftModel
     * @method updateStrip
     */
    updateStrip() {
        if (this.projected || !this.inside_ctr) {
            return;
        }

        const heading = heading_to_string(this.mcp.heading);
        const altitude = this.mcp.altitude;
        const speed = this.mcp.speed;
        let destinationDisplay = this.fms.getProcedureAndExitName();
        const altitudeText = this.taxi_next
            ? 'ready'
            : null;
        const hasAltitude = this.mcp.altitude !== INVALID_NUMBER;

        this.aircraftStripView.update(heading, altitude, this.destination, speed);

        switch (this.flightPhase) {
            case FLIGHT_PHASE.APRON:
                this.aircraftStripView.updateViewForApron(destinationDisplay, hasAltitude);

                break;
            case FLIGHT_PHASE.TAXI:
                this.aircraftStripView.updateViewForTaxi(destinationDisplay, hasAltitude, altitudeText);

                break;
            case FLIGHT_PHASE.WAITING:
                this.aircraftStripView.updateViewForWaiting(
                    destinationDisplay,
                    this.pilot.hasDepartureClearance,
                    hasAltitude
                );

                break;
            case FLIGHT_PHASE.TAKEOFF:
                this.aircraftStripView.updateViewForTakeoff(destinationDisplay);

                break;
            case FLIGHT_PHASE.CLIMB:
            case FLIGHT_PHASE.HOLD:
            case FLIGHT_PHASE.DESCENT:
            case FLIGHT_PHASE.CRUISE:
                let cruiseNavMode = WAYPOINT_NAV_MODE.FIX;
                let headingDisplay = this.fms.currentWaypoint.name.toUpperCase();
                const isFollowingSid = this.fms.isFollowingSid();
                const isFollowingStar = this.fms.isFollowingStar();

                // TODO: this will need to be addressed when the AircraftStripView is refactored
                // this block is a bandaid to prevent `destinationDisplay` from being undefined
                destinationDisplay = this.fms.currentWaypoint.name;

                if (isFollowingStar || isFollowingSid) {
                    destinationDisplay = this.fms.getProcedureAndExitName();
                }

                if (this.fms.currentWaypoint.isHold) {
                    cruiseNavMode = WAYPOINT_NAV_MODE.HOLD;
                    headingDisplay = 'holding';
                    destinationDisplay = this.fms.getDestinationName();
                } else if (this.mcp.headingMode === MCP_MODE.HEADING.HOLD) {
                    headingDisplay = this.mcp.headingInDegrees;
                    destinationDisplay = this.fms.getDestinationName();
                } else if (this.mcp.headingMode === MCP_MODE.HEADING.VOR_LOC) {
                    cruiseNavMode = WAYPOINT_NAV_MODE.RWY;
                    headingDisplay = 'intercept';
                    destinationDisplay = this.fms.getDestinationAndRunwayName();
                }

                this.aircraftStripView.updateViewForCruise(
                    cruiseNavMode,
                    headingDisplay,
                    destinationDisplay,
                    isFollowingSid,
                    isFollowingStar
                );

                break;
            case FLIGHT_PHASE.APPROACH:
            case FLIGHT_PHASE.LANDING:
                destinationDisplay = this.fms.getDestinationAndRunwayName();

                this.aircraftStripView.updateViewForLanding(destinationDisplay);

                break;
            default:
                throw new TypeError(`Invalid FLIGHT_MODE ${this.flightPhase} passed to .updateStrip()`);
        }
    }

    /**
     * @for AircraftModel
     * @method showStrip
     */
    showStrip() {
        this.$html.detach();

        const scrollPos = this.$strips.scrollTop();

        this.$strips.prepend(this.$html);
        this.$html.show();
        // TODO enumerate the magic number
        // shift scroll down one strip's height
        this.$strips.scrollTop(scrollPos + 45);
    }

    /**
     * @for AircraftModel
     * @method hideStrip
     */
    hideStrip() {
        this.$html.hide(600);
    }

    cleanup() {
        this.$html.remove();
    }
}<|MERGE_RESOLUTION|>--- conflicted
+++ resolved
@@ -11,22 +11,10 @@
 import Fms from './FlightManagementSystem/Fms';
 import ModeController from './ModeControl/ModeController';
 import Pilot from './Pilot/Pilot';
-import { MCP_MODE, MCP_MODE_NAME } from './ModeControl/modeControlConstants';
 import {
-    FLIGHT_CATEGORY,
-    FLIGHT_PHASE,
-    PERFORMANCE
-} from '../constants/aircraftConstants';
-import {
-    AIRPORT_CONSTANTS,
-    AIRPORT_CONTROL_POSITION_NAME
-} from '../constants/airportConstants';
-import {
-    INVALID_NUMBER,
-    TIME
-} from '../constants/globalConstants';
-import { GAME_EVENTS } from '../game/GameController';
-import { radians_normalize, angle_offset } from '../math/circle';
+    radians_normalize,
+    angle_offset
+} from '../math/circle';
 import {
     abs,
     cos,
@@ -60,8 +48,10 @@
     degreesToRadians,
     nm
 } from '../utilities/unitConverters';
-<<<<<<< HEAD
-=======
+import {
+    MCP_MODE,
+    MCP_MODE_NAME
+} from './ModeControl/modeControlConstants';
 import {
     FLIGHT_CATEGORY,
     FLIGHT_PHASE,
@@ -71,9 +61,10 @@
     AIRPORT_CONSTANTS,
     AIRPORT_CONTROL_POSITION_NAME
 } from '../constants/airportConstants';
-import { MCP_MODE, MCP_MODE_NAME } from './ModeControl/modeControlConstants';
-import { TIME } from '../constants/globalConstants';
->>>>>>> 9ae9fa97
+import {
+    INVALID_NUMBER,
+    TIME
+} from '../constants/globalConstants';
 
 /**
  * @property FLIGHT_RULES
@@ -2156,12 +2147,7 @@
         }
 
         if (this.speed > this.target.speed) {
-<<<<<<< HEAD
-            // NOTE: `this.model.rate.decelerate` units are 'knots per 2 seconds'
-            speedChange = -this.model.rate.decelerate * window.gameController.game_delta() / 2;
-=======
             speedChange = -this.model.rate.decelerate * GameController.game_delta() / 2;
->>>>>>> 9ae9fa97
 
             if (this.isOnGround()) {
                 speedChange *= PERFORMANCE.DECELERATION_FACTOR_DUE_TO_GROUND_BRAKING;
