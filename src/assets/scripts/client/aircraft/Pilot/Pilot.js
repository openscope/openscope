--- conflicted
+++ resolved
@@ -154,13 +154,9 @@
         let expediteReadback = '';
 
         if (expedite) {
-<<<<<<< HEAD
+            this._mcp.shouldExpediteAltitudeChange = true;
+
             // including space here so when expedite is false there isn't an extra space after altitude
-=======
-            this._mcp.shouldExpediteAltitudeChange = true;
-
-            // including space here so when expedite is false there isnt an extra space after altitude
->>>>>>> 485a4c74
             expediteReadback = ' and expedite';
         }
 
