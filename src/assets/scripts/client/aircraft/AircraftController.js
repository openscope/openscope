--- conflicted
+++ resolved
@@ -1,10 +1,4 @@
-import _each from 'lodash/each';
-<<<<<<< HEAD
 import _get from 'lodash/get';
-=======
-import _has from 'lodash/has';
->>>>>>> 751640ef
-import _includes from 'lodash/includes';
 import _isArray from 'lodash/isArray';
 import _isEmpty from 'lodash/isEmpty';
 import _isObject from 'lodash/isObject';
