import _has from 'lodash/has';
import _map from 'lodash/map';
import RouteModel from '../navigationLibrary/Route/RouteModel';
import GameController from '../game/GameController';
import { speech_say } from '../speech';
import { radiansToDegrees } from '../utilities/unitConverters';
import { round } from '../math/core';
import {
    radio_runway,
    radio_spellOut
} from '../utilities/radioUtilities';
import {
    FLIGHT_PHASE,
    FLIGHT_CATEGORY,
    PROCEDURE_TYPE
} from '../constants/aircraftConstants';

/**
 * Enum of commands and thier corresponding function.
 *
 * Used to build a call to the correct function when a UI command, or commands,
 * for an aircraft have been issued.
 *
 * @property COMMANDS
 * @type {Object}
 * @final
 */
const COMMANDS = {
    abort: 'runAbort',
    altitude: 'runAltitude',
    clearedAsFiled: 'runClearedAsFiled',
    climbViaSID: 'runClimbViaSID',
    debug: 'runDebug',
    delete: 'runDelete',
    descendViaStar: 'runDescendViaStar',
    direct: 'runDirect',
    fix: 'runFix',
    flyPresentHeading: 'runFlyPresentHeading',
    heading: 'runHeading',
    hold: 'runHold',
    land: 'runLanding',
    moveDataBlock: 'runMoveDataBlock',
    route: 'runRoute',
    reroute: 'runReroute',
    sayRoute: 'runSayRoute',
    sid: 'runSID',
    speed: 'runSpeed',
    squawk: 'runSquawk',
    star: 'runSTAR',
    takeoff: 'runTakeoff',
    taxi: 'runTaxi'
};

/**
 *
 *
 * @class AircraftCommander
 */
export default class AircraftCommander {
<<<<<<< HEAD
    constructor(airportController, navigationLibrary, uiController) {
=======
    constructor(airportController, navigationLibrary, gameController, uiController, onChangeTransponderCode) {
>>>>>>> 779558b8
        this._airportController = airportController;
        this._navigationLibrary = navigationLibrary;
        this._uiController = uiController;
        this._onChangeTransponderCode = onChangeTransponderCode;
    }

    /**
     * @for AircraftCommander
     * @method runCommands
     * @param aircraft {AircraftModel}
     * @param commands {CommandParser}
     */
    runCommands(aircraft, commands) {
        if (!aircraft.inside_ctr) {
            return true;
        }

        let response = [];
        let response_end = '';
        let redResponse = false;
        const deferred = [];

        for (let i = 0; i < commands.length; i++) {
            const command = commands[i][0];
            const args = commands[i].splice(1);

            if (command === FLIGHT_PHASE.TAKEOFF) {
                deferred.push([command, args]);

                continue;
            }

            let retval = this.run(aircraft, command, args);

            if (retval) {
                if (!retval[0]) {
                    redResponse = true;
                }

                if (!_has(retval[1], 'log') || !_has(retval[1], 'say')) {
                    // TODO: reassigning a value using itself is dangerous. this should be re-wroked
                    retval = [
                        retval[0],
                        {
                            log: retval[1],
                            say: retval[1]
                        }
                    ];
                }

                response.push(retval[1]);

                if (retval[2]) {
                    response_end = retval[2];
                }
            }
        }

        for (let i = 0; i < deferred.length; i += 1) {
            const command = deferred[i][0];
            const args = deferred[i][1];
            const retval = this.run(aircraft, command, args);

            if (retval) {
                if (!retval[0]) {
                    redResponse = true;
                }
                // TODO: fix the logic here this very purposly using `!=`. length is not an object and thus,
                // never null but by using coercion it evaluates to falsey if its not an array
                // true if array, and not log/say object
                if (retval[1].length != null) {
                    // make into log/say object
                    retval[1] = {
                        say: retval[1],
                        log: retval[1]
                    };
                }

                response.push(retval[1]);
            }
        }

        if (commands.length === 0) {
            response = [{
                say: 'say again',
                log: 'say again'
            }];
            response_end = 'say again';
        }

        if (response.length >= 1) {
            if (response_end) {
                response_end = `, ${response_end}`;
            }

            const r_log = _map(response, (r) => r.log).join(', ');
            const r_say = _map(response, (r) => r.say).join(', ');

            this._uiController.ui_log(`${aircraft.callsign}, ${r_log} ${response_end}`, redResponse);
            speech_say([
                { type: 'callsign', content: aircraft },
                { type: 'text', content: `${r_say} ${response_end}` }
            ]);
        }

        return true;
    }

    /**
     * @for AircraftCommander
     * @method run
     * @param aircraft {AircraftModel}
     * @param command {string}
     * @param data {array}
     * @return {function}
     */
    run(aircraft, command, data) {
        let call_func;

        if (COMMANDS[command]) {
            call_func = COMMANDS[command];
        }

        if (!call_func) {
            return [false, 'say again?'];
        }

        return this[call_func](aircraft, data);
    }

    /**
     * Set the aircraft to maintain an assigned altitude, and provide a readback
     *
     * @for AircraftCommander
     * @method runAltitude
     * @param aircraft {AircraftModel}
     * @param data {array}
     * @return {array}  [success of operation, readback]
     */
    runAltitude(aircraft, data) {
        const altitudeRequested = data[0];
        const expediteRequested = data[1];
        const shouldUseSoftCeiling = GameController.game.option.get('softCeiling') === 'yes';
        const airport = this._airportController.airport_get();

        return aircraft.pilot.maintainAltitude(
            aircraft.altitude,
            altitudeRequested,
            expediteRequested,
            shouldUseSoftCeiling,
            airport
        );
    }

    /**
     * Direct an aircraft to fly and maintain a specific heading
     *
     * @for AircraftCommander
     * @method runHeading
     * @param aircraft {AircraftModel}
     * @param data {array}
     * @return {array} [success of operation, readback]
     */
    runHeading(aircraft, data) {
        const direction = data[0];
        const heading = data[1];
        const incremental = data[2];
        const readback = aircraft.pilot.maintainHeading(aircraft.heading, heading, direction, incremental);

        if (readback[0] && direction) {
            aircraft.target.turn = direction;
        }

        return readback;
    }

    /**
     * Activate the flightplan stored in the FMS
     *
     * @for AircraftCommander
     * @method runClearedAsFiled
     * @param aircraft {AircraftModel}
     * @return {array} [success of operation, readback]
     */
    runClearedAsFiled(aircraft) {
        return aircraft.pilot.clearedAsFiled();
    }

    /**
     * @for AircraftCommander
     * @method runClimbViaSID
     * @param aircraft {AircraftModel}
     * @return {array} [success of operation, readback]
     */
    runClimbViaSID(aircraft) {
        return aircraft.pilot.climbViaSid();
    }

    /**
     * @for AircraftCommander
     * @method runDescendViaStar
     * @param aircraft {AircraftModel}
     * @param data {array}
     * @return {array} [success of operation, readback]
     */
    runDescendViaStar(aircraft, data = []) {
        // TODO: add altitude param to descendViaStar command
        const altitude = data[0];// NOT IN USE

        return aircraft.pilot.descendViaStar(altitude);
    }

    /**
     * @for AircraftCommander
     * @method runSpeed
     * @param aircraft {AircraftModel}
     * @param data {array}
     */
    runSpeed(aircraft, data) {
        const speed = data[0];

        return aircraft.pilot.maintainSpeed(aircraft.speed, speed);
    }

    /**
     * Setup the Fms to enter a holding pattern,
     *
     * Can be used to hold at:
     * - A Waypoint in the current flight plan: which will be made the currentWaypoint via `fms.skipToWaypoint()`
     * - A Fix not in the flight plan: a new `LegModel` will be created and prepended thus making it the currentWaypoint
     * - The current position: a new `LegModel` will be created and prepended thus making it the currentWaypoint
     *
     * @for AircraftCommander
     * @method runHold
     * @param aircraft {AircraftModel}
     * @param data {array}
     * @return {array} [success of operation, readback]
     */
    runHold(aircraft, data) {
        const turnDirection = data[0];
        const legLength = data[1];
        const holdFix = data[2];
        const fixModel = this._navigationLibrary.findFixByName(holdFix);
        let holdPosition = aircraft.positionModel;
        let inboundHeading = aircraft.heading;

        if (fixModel) {
            holdPosition = fixModel.relativePosition;
            inboundHeading = fixModel.positionModel.bearingFromPosition(aircraft.positionModel);
        }

        return aircraft.pilot.initiateHoldingPattern(inboundHeading, turnDirection, legLength, holdFix, holdPosition);
    }

    /**
     * Skip forward to a particular fix that already exists further along the aircraft's route
     *
     * @for AircraftCommander
     * @method runDirect
     * @param data
     */
    runDirect(aircraft, data) {
        // TODO: maybe handle with parser?
        const fixName = data[0].toUpperCase();

        return aircraft.pilot.proceedDirect(fixName);
    }

    /**
     * @for AircraftCommander
     * @method runFlyPresentHeading
     * @param aircraft {AircraftModel}
     */
    runFlyPresentHeading(aircraft) {
        return aircraft.pilot.maintainPresentHeading(aircraft.heading);
    }

    /**
     * @for AircraftCommander
     * @method runSayRoute
     * @param aircraft {AircraftModel}
     * @return {array}   [success of operation, readback]
     */
    runSayRoute(aircraft) {
        return aircraft.pilot.sayRoute();
    }

    /**
     * @for AircraftCommander
     * @method runSID
     * @param aircraft {AircraftModel}
     * @param data {array}
     * @return {array}   [success of operation, readback]
     */
    runSID(aircraft, data) {
        const sidId = data[0];
        const runwayModel = aircraft.fms.departureRunwayModel;
        const airportModel = this._airportController.airport_get();

        if (this._navigationLibrary.isSuffixRoute(sidId, PROCEDURE_TYPE.SID)) {
            return this._runSIDforSuffix(aircraft, airportModel, sidId);
        }

        const response = aircraft.pilot.applyDepartureProcedure(sidId, runwayModel, airportModel.icao);

        if (!response[0]) {
            return response;
        }

        // TODO: toUpperCase might be overly defensive here
        // update the aircraft destination so the strip display reflects the change of procedure
        aircraft.destination = sidId.toUpperCase();

        return response;
    }

    /**
     * Used only for suffix routes.
     *
     * Suffix routes apply to a specific runway.
     * This method will find and pass on the correct `RunwayModel`
     * to the `Pilot`.
     *
     * @for AircraftCommander
     * @method _runSIDforSuffix
     * @param  aircraft {AircraftModel}
     * @param airportModel {AirportModel}
     * @param sidId {strig}
     * @return {array}  [success of operation, readback]
     */
    _runSIDforSuffix(aircraft, airportModel, sidId) {
        const routeModel = this._navigationLibrary.sidCollection.findRouteByIcao(sidId);
        const runwayName = routeModel.getSuffixSegmentName(PROCEDURE_TYPE.SID);
        const runwayModel = airportModel.getRunway(runwayName);

        return aircraft.pilot.applyDepartureProcedure(sidId, runwayModel, airportModel.icao);
    }

    /**
     * @for AircraftCommander
     * @method runSTAR
     * @param data {array<string>} a string representation of the STAR, ex: `QUINN.BDEGA2.KSFO`
     * @return {array}   [success of operation, readback]
     */
    runSTAR(aircraft, data) {
        const routeString = data[0];
        // TODO: why are we passing this if we already have it?
        const runwayModel = aircraft.fms.arrivalRunwayModel;
        const airportModel = this._airportController.airport_get();

        if (this._navigationLibrary.isSuffixRoute(routeString, PROCEDURE_TYPE.STAR)) {
            return this._runSTARforSuffix(aircraft, airportModel, routeString);
        }

        return aircraft.pilot.applyArrivalProcedure(routeString, runwayModel, airportModel.name);
    }

    /**
     * Used only for suffix routes.
     *
     * Suffix routes apply to a specific runway.
     * This method will find and pass on the correct `RunwayModel`
     * to the `Pilot`.
     *
     * @for AircraftCommander
     * @method _runSTARforSuffix
     * @param aircraft {AircraftModel}
     * @param airportModel {AirportModel}
     * @param routeString {string}
     * @return {array}  [success of operation, readback]
     */
    _runSTARforSuffix(aircraft, airportModel, routeString) {
        const routeStringModel = new RouteModel(routeString);
        const routeModel = this._navigationLibrary.starCollection.findRouteByIcao(routeStringModel.procedure);
        const runwayName = routeModel.getSuffixSegmentName(PROCEDURE_TYPE.STAR);
        const runwayModel = airportModel.getRunway(runwayName);

        return aircraft.pilot.applyArrivalProcedure(routeString, runwayModel, airportModel.name);
    }

    /**
     * @for AircraftCommander
     * @method runMoveDataBlock
     * @param data
     */
    runMoveDataBlock(aircraft, dir) {
        // TODO: what do all these numbers mean?
        const positions = { 8: 360, 9: 45, 6: 90, 3: 135, 2: 180, 1: 225, 4: 270, 7: 315, 5: 'ctr' };

        if (!_has(positions, dir[0])) {
            return;
        }

        aircraft.datablockDir = positions[dir[0]];
    }

    /**
     * Adds a new Leg to fms with a user specified route
     * Note: See notes on 'runReroute' for how to format input for this command
     *
     * @for AircraftCommander
     * @method runRoute
     * @param data
     * @return {array}   [success of operation, readback]
     */
    runRoute(aircraft, data) {
        // TODO: is this .toUpperCase() necessary??
        const routeString = data[0].toUpperCase();

        return aircraft.pilot.applyPartialRouteAmendment(routeString);
    }

    /**
      * Removes all legs, and replaces them with the specified route
      * Note: Input data needs to be provided with single dots connecting all
      * procedurally-linked points (eg KSFO.OFFSH9.SXC or SGD.V87.MOVER), and
      * all other points that will be simply a fix direct to another fix need
      * to be connected with double-dots (eg HLI..SQS..BERRA..JAN..KJAN)
      *
      * @for AircraftCommander
      * @method runReroute
      * @param data
      * @return {array}   [success of operation, readback]
      */
    runReroute(aircraft, data) {
        // TODO: is this .toUpperCase() necessary??
        const routeString = data[0].toUpperCase();

        return aircraft.pilot.applyNewRoute(routeString, aircraft.initialRunwayAssignment);
    }

    /**
     * @for AircraftCommander
     * @method runTaxi
     * @param data
     * @return {array}   [success of operation, readback]
     */
    runTaxi(aircraft, data) {
        if (aircraft.isAirborne()) {
            return [false, 'unable to taxi, we\'re already airborne'];
        }
        let taxiDestination = data[0];
        const isDeparture = aircraft.category === FLIGHT_CATEGORY.DEPARTURE;
        const flightPhase = aircraft.flightPhase;

        // Set the runway to taxi to
        if (!taxiDestination) {
            const airport = this._airportController.airport_get();
            taxiDestination = airport.departureRunwayModel.name;
        }

        const runway = this._airportController.airport_get().getRunway(taxiDestination.toUpperCase());

        if (!runway) {
            return [false, `no runway ${taxiDestination.toUpperCase()}`];
        }

        const readback = aircraft.pilot.taxiToRunway(runway, isDeparture, flightPhase);

        // TODO: this may need to live in a method on the aircraft somewhere
        aircraft.fms.departureRunwayModel = runway;
        aircraft.taxi_start = GameController.game_time();

        runway.addAircraftToQueue(aircraft.id);
        aircraft.setFlightPhase(FLIGHT_PHASE.TAXI);

        GameController.game_timeout(
            this._changeFromTaxiToWaiting,
            aircraft.taxi_time,
            null,
            [aircraft]
        );

        return readback;
    }

    /**
     * @for AircraftCommander
     * @method _changeFromTaxiToWaiting
     * @param args {array}
     */
    _changeFromTaxiToWaiting(args) {
        const aircraft = args[0];

        aircraft.setFlightPhase(FLIGHT_PHASE.WAITING);
    }

    /**
     * @for AircraftCommander
     * @method runTakeoff
     * @param aircraft {AircraftModel}
     * @return {array}   [success of operation, readback]
     */
    runTakeoff(aircraft) {
        // FIXME: update some of this queue logic to live in the RunwayModel
        const airport = this._airportController.airport_get();
        const runway = aircraft.fms.departureRunwayModel;
        const spotInQueue = runway.getAircraftQueuePosition(aircraft.id);
        const isInQueue = spotInQueue > -1;
        const aircraftAhead = runway.queue[spotInQueue - 1];
        const wind = airport.getWind();
        const roundedWindAngleInDegrees = round(radiansToDegrees(wind.angle) / 10) * 10;
        const roundedWindSpeed = round(wind.speed);
        const readback = {};

        if (!isInQueue) {
            return [false, 'unable to take off, we\'re completely lost'];
        }

        if (!aircraft.isOnGround()) {
            return [false, 'unable to take off, we\'re already airborne'];
        }

        if (aircraft.flightPhase === FLIGHT_PHASE.APRON) {
            return [false, 'unable to take off, we\'re still at the gate'];
        }

        if (aircraft.flightPhase === FLIGHT_PHASE.TAXI) {
            readback.log = `unable to take off, we're still taxiing to runway ${runway.name}`;
            readback.say = `unable to take off, we're still taxiing to runway ${radio_runway(runway.name)}`;

            return [false, readback];
        }

        if (aircraft.flightPhase === FLIGHT_PHASE.TAKEOFF) {
            return [false, 'already taking off'];
        }

        if (spotInQueue > 0) {
            readback.log = `number ${spotInQueue} behind ${aircraftAhead.callsign}`;
            readback.say = `number ${spotInQueue} behind ${aircraftAhead.getRadioCallsign()}`;

            return [false, readback];
        }

        if (!aircraft.pilot.hasDepartureClearance) {
            return [false, 'unable to take off, we never received an IFR clearance'];
        }

        runway.removeAircraftFromQueue(aircraft.id);
        aircraft.pilot.configureForTakeoff(airport.initial_alt, runway, aircraft.model.speed.cruise);
        aircraft.takeoffTime = GameController.game_time();
        aircraft.setFlightPhase(FLIGHT_PHASE.TAKEOFF);
        aircraft.scoreWind('taking off');

        readback.log = `wind ${roundedWindAngleInDegrees} at ${roundedWindSpeed}, runway ${runway.name}, ` +
            'cleared for takeoff';
        readback.say = `wind ${radio_spellOut(roundedWindAngleInDegrees)} at ` +
            `${radio_spellOut(roundedWindSpeed)}, runway ${radio_runway(runway.name)}, cleared for takeoff`;

        return [true, readback];
    }

    /**
     * @for AircraftCommander
     * @method runLanding
     * @param aircraft {AircraftModel}
     * @param data {array}
     */
    runLanding(aircraft, data) {
        const approachType = 'ils';
        const runwayName = data[1].toUpperCase();
        const runway = this._airportController.airport_get().getRunway(runwayName);

        return aircraft.pilot.conductInstrumentApproach(
            approachType,
            runway,
            aircraft.altitude,
            aircraft.heading
        );
    }

    /**
     * @for AircraftCommander
     * @method runAbort
     * @param aircraft {AircraftModel}
     */
    runAbort(aircraft) {
        const airport = this._airportController.airport_get();

        switch (aircraft.flightPhase) {
            case FLIGHT_PHASE.TAXI:
                return aircraft.pilot.stopOutboundTaxiAndReturnToGate();
            case FLIGHT_PHASE.WAITING:
                return aircraft.pilot.stopWaitingInRunwayQueueAndReturnToGate();
            case FLIGHT_PHASE.LANDING:
                return aircraft.pilot.goAround(aircraft.heading, aircraft.speed, airport.elevation);
            case FLIGHT_PHASE.APPROACH:
                return aircraft.pilot.cancelApproachClearance(aircraft.heading, aircraft.speed, airport.elevation);
            default:
                return [false, 'we aren\'t doing anything that can be aborted'];
        }
    }

    /**
     * @for AircraftCommander
     * @method runSquawk
     * @param aircraft {AircraftModel}
     * @param data {array<string>}
     * @return {array}   [success of operation, readback]
     */
    runSquawk(aircraft, data) {
        const squawk = data[0];
        const result = this._onChangeTransponderCode(squawk, aircraft);
        let message = `squawking ${squawk}`;

        if (!result) {
            message = `unable to squawk ${squawk}`;
        }

        return [result, message];
    }

    /**
     * @for AircraftCommander
     * @method runDelete
     * @param aircraft {AircraftModel}
     */
    runDelete(aircraft) {
        // TODO: this should be moved to an EventBus trigger
        window.aircraftController.aircraft_remove(aircraft);
    }

    /**
     * This command has been deprecated and this method is used only to display a warning to users
     *
     * @deprecated
     * @for AircraftCommander
     * @method runFix
     * @return {array}   [success of operation, readback]
     */
    runFix() {
        const isWarning = true;

        this._uiController.ui_log(
            'The fix command has been deprecated. Please use rr, pd or fh instead of fix',
            isWarning
        );
    }
}<|MERGE_RESOLUTION|>--- conflicted
+++ resolved
@@ -57,11 +57,7 @@
  * @class AircraftCommander
  */
 export default class AircraftCommander {
-<<<<<<< HEAD
-    constructor(airportController, navigationLibrary, uiController) {
-=======
-    constructor(airportController, navigationLibrary, gameController, uiController, onChangeTransponderCode) {
->>>>>>> 779558b8
+    constructor(airportController, navigationLibrary, uiController, onChangeTransponderCode) {
         this._airportController = airportController;
         this._navigationLibrary = navigationLibrary;
         this._uiController = uiController;
