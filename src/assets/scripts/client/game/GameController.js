import $ from 'jquery';
import _forEach from 'lodash/forEach';
import _has from 'lodash/has';
import EventBus from '../lib/EventBus';
import EventTracker from '../EventTracker';
import GameOptions from './GameOptions';
import TimeKeeper from '../engine/TimeKeeper';
import { round } from '../math/core';
import { EVENT } from '../constants/eventNames';
import { GAME_OPTION_NAMES } from '../constants/gameOptionConstants';
import { TIME } from '../constants/globalConstants';
import { TRACKABLE_EVENT } from '../constants/trackableEvents';
import { SELECTORS } from '../constants/selectors';
import { THEME } from '../constants/themes';

// TODO: Remember to move me to wherever the constants end up being moved to
/**
 * Definitions of point values for given game events
 * @type {Object}
 */
const GAME_EVENTS_POINT_VALUES = {
    AIRSPACE_BUST: -200,
    ARRIVAL: 10,
    COLLISION: -1000,
    DEPARTURE: 10,
    EXTREME_CROSSWIND_OPERATION: -15,
    EXTREME_TAILWIND_OPERATION: -75,
    GO_AROUND: -50,
    HIGH_CROSSWIND_OPERATION: -5,
    HIGH_TAILWIND_OPERATION: -25,
    ILLEGAL_APPROACH_CLEARANCE: -10,
    LOCALIZER_INTERCEPT_ABOVE_GLIDESLOPE: -10,
    NOT_CLEARED_ON_ROUTE: -25,
    SEPARATION_LOSS: -200,
    NO_TAKEOFF_SEPARATION: -200
};

/**
 * List of game events
 * @type {Object}
 */
export const GAME_EVENTS = {
    AIRSPACE_BUST: 'AIRSPACE_BUST',
    ARRIVAL: 'ARRIVAL',
    COLLISION: 'COLLISION',
    DEPARTURE: 'DEPARTURE',
    EXTREME_CROSSWIND_OPERATION: 'EXTREME_CROSSWIND_OPERATION',
    EXTREME_TAILWIND_OPERATION: 'EXTREME_TAILWIND_OPERATION',
    GO_AROUND: 'GO_AROUND',
    HIGH_CROSSWIND_OPERATION: 'HIGH_CROSSWIND_OPERATION',
    HIGH_TAILWIND_OPERATION: 'HIGH_TAILWIND_OPERATION',
    ILLEGAL_APPROACH_CLEARANCE: 'ILLEGAL_APPROACH_CLEARANCE',
    /**
    * Aircraft is cleared for the approach, has just become fully established on the localizer,
    * but they are above the glideslope, and will have to chase it down
    *
    * This event is used to assess a penalty to the controller because they are required to have
    * aircraft at/below glideslope altitude when intercepting the localizer
    *
    * @memberof GAME_EVENTS
    * @property LOCALIZER_INTERCEPT_ABOVE_GLIDESLOPE
    * @type {string}
    */
    LOCALIZER_INTERCEPT_ABOVE_GLIDESLOPE: 'LOCALIZER_INTERCEPT_ABOVE_GLIDESLOPE',
    NOT_CLEARED_ON_ROUTE: 'NOT_CLEARED_ON_ROUTE',
    SEPARATION_LOSS: 'SEPARATION_LOSS',
    NO_TAKEOFF_SEPARATION: 'NO_TAKEOFF_SEPARATION'
};

/**
 * @class GameController
 */
class GameController {
    /**
     * @constructor
     */
    constructor() {
        // TODO: the below $elements _should_ be used instead of the inline vars currently in use but
        // take caution when implmenting these because it will break tests currently in place. This is
        // because of the use of $ within lifecycle methods and becuase this is a static class used
        // by many of the files under test.
        // this._$htmlElement = $('html');
        // this._$pauseToggleElement = null;
        // this._$fastForwardElement = null;
        // this._$scoreElement = null;
        this.game = {};
        this.game.focused = true;
        this.game.frequency = 1;
        this.game.events = {};
        this.game.timeouts = [];
        this.game.last_score = 0;
        this.game.score = 0;
        this.game.option = new GameOptions();
        this.theme = THEME.DEFAULT;

        this._eventBus = EventBus;
    }

    /**
     * @for GameController
     * @method init_pre
     */
    init_pre() {
        return this.setupHandlers()
            .createChildren()
            .enable();
    }

    /**
    * Initialize blur functions used during game pausing
    *
    * @for GameController
    * @method setupHandlers
    * @chainable
    */
    setupHandlers() {
        this._onWindowBlurHandler = this._onWindowBlur.bind(this);
        this._onWindowFocusHandler = this._onWindowFocus.bind(this);

        return this;
    }

    /**
     * @for GameController
     * @method createChildren
     * @chainable
     */
    createChildren() {
        // see comment in constructor. tl;dr these props should be used but are not because they break tests
        // this._$pauseToggleElement = $(SELECTORS.DOM_SELECTORS.PAUSE_TOGGLE);
        // this._$fastForwardElement = $(SELECTORS.DOM_SELECTORS.FAST_FORWARDS);
        // this._$scoreElement = $(SELECTORS.DOM_SELECTORS.SCORE);

        return this;
    }

    /**
     * @for GameController
     * @method enable
     * @chainable
     */
    enable() {
        this._eventBus.on(EVENT.SET_THEME, this._setTheme);

        window.addEventListener('blur', this._onWindowBlurHandler);
        window.addEventListener('focus', this._onWindowFocusHandler);
        // for when the browser window receives or looses focus
        document.addEventListener('visibilitychange', () => {
            if (document.visibilityState === 'hidden') {
                return this._onWindowBlurHandler();
            }

            return this._onWindowFocusHandler();
        });

        return this.initializeEventCount();
    }

    /**
     * @for GameController
     * @method disable
     * @chainable
     */
    disable() {
        this._eventBus.off(EVENT.SET_THEME, this._setTheme);

        return this.destroy();
    }

    /**
     * Destroy instance properties
     *
     * @for GameController
     * @method destroy
     * @chainable
     */
    destroy() {
        // this._$htmlElement = $('html');
        // this._$pauseToggleElement = null;
        // this._$fastForwardElement = null;
        // this._$scoreElement = null;
        this.game = {};
        this.game.focused = true;
        // TODO: remove
        this.game.frequency = 1;
        this.game.events = {};
        this.game.timeouts = [];
        this.game.last_score = 0;
        this.game.score = 0;
        this.game.option = new GameOptions();
        this.theme = THEME.DEFAULT;

        return this;
    }

    /**
     * Initialize `GameController.events` to contain appropriate properties with values of 0
     *
     * @for GameController
     * @method initializeEventCount
     */
    initializeEventCount() {
        _forEach(GAME_EVENTS, (gameEvent, key) => {
            this.game.events[key] = 0;
        });
    }

    // TODO: usages of this method should move to use EventBus
    /**
     * Record a game event to this.game.events, and update this.game.score
     *
     * @for GameController
     * @method events_recordNew
     * @param gameEvent {String} one of the events listed in GAME_EVENTS
     */
    events_recordNew(gameEvent) {
        if (!_has(GAME_EVENTS, gameEvent)) {
            throw new TypeError(`Expected a game event listed in GAME_EVENTS, but instead received ${gameEvent}`);
        }

        this.game.events[gameEvent] += 1;
        this.game.score += GAME_EVENTS_POINT_VALUES[gameEvent];

        this.game_updateScore();
    }


    /**
     * @for GameController
     * @method game_get_weighted_score
     */
    game_get_weighted_score() {
        const hoursPlayed = TimeKeeper.accumulatedDeltaTime / TIME.ONE_HOUR_IN_SECONDS;
        const scorePerHour = this.game.score / hoursPlayed;

        return scorePerHour;
    }

    /**
     * @for GameController
     * @method game_reset_score_and_events
     */
    game_reset_score_and_events() {
        // Reset events
        _forEach(this.game.events, (gameEvent, key) => {
            this.game.events[key] = 0;
        });

        // Reset score
        this.game.score = 0;

        this.game_updateScore();
    }

    /**
     *
     * @for GameController
     * @method updateTimescale
     * @param nextValue {number}
     */
    updateTimescale(nextValue) {
        if (nextValue === 0) {
            this.game_timewarp_toggle();

            return;
        }

        TimeKeeper.updateSimulationRate(nextValue);
    }

    /**
     * Update the visual state of the timewarp control button and call
     * `TimeKeeper.updateTimescalse` with the next timewarp value.
     *
     * This method is called as a result of a user interaction
     *
     * @for GameController
     * @method game_timewarp_toggle
     */
    game_timewarp_toggle() {
        const $fastForwards = $(SELECTORS.DOM_SELECTORS.FAST_FORWARDS);

        if (TimeKeeper.simulationRate >= 5) {
            TimeKeeper.updateSimulationRate(1);
            EventTracker.recordEvent(TRACKABLE_EVENT.OPTIONS, 'timewarp', '1');

            $fastForwards.removeClass(SELECTORS.CLASSNAMES.SPEED_5);
            $fastForwards.prop('title', 'Set time warp to 2');
        } else if (TimeKeeper.simulationRate === 1) {
            TimeKeeper.updateSimulationRate(2);
            EventTracker.recordEvent(TRACKABLE_EVENT.OPTIONS, 'timewarp', '2');

            $fastForwards.addClass(SELECTORS.CLASSNAMES.SPEED_2);
            $fastForwards.prop('title', 'Set time warp to 5');
        } else {
            TimeKeeper.updateSimulationRate(5);
            EventTracker.recordEvent(TRACKABLE_EVENT.OPTIONS, 'timewarp', '5');

            $fastForwards.removeClass(SELECTORS.CLASSNAMES.SPEED_2);
            $fastForwards.addClass(SELECTORS.CLASSNAMES.SPEED_5);
            $fastForwards.prop('title', 'Reset time warp');
        }
    }

    /**
     * @for GameController
     * @method game_pause
     */
    game_pause() {
        TimeKeeper.setPause(true);

        const $pauseToggleElement = $(SELECTORS.DOM_SELECTORS.PAUSE_TOGGLE);

        $pauseToggleElement.addClass(SELECTORS.CLASSNAMES.ACTIVE);
        $pauseToggleElement.attr('title', 'Resume simulation');
        $('html').addClass(SELECTORS.CLASSNAMES.PAUSED);
    }

    /**
     * @for GameController
     * @method game_unpause
     */
    game_unpause() {
        TimeKeeper.setPause(false);

        const $pauseToggleElement = $(SELECTORS.DOM_SELECTORS.PAUSE_TOGGLE);

        $pauseToggleElement.removeClass(SELECTORS.CLASSNAMES.ACTIVE);
        $pauseToggleElement.attr('title', 'Pause simulation');
        $('html').removeClass(SELECTORS.CLASSNAMES.PAUSED);
    }

    /**
     * @for GameController
     * @method game_pause_toggle
     */
    game_pause_toggle() {
        if (TimeKeeper.isPaused) {
            EventTracker.recordEvent(TRACKABLE_EVENT.OPTIONS, 'pause', 'false');
            this.game_unpause();

            return;
        }

        EventTracker.recordEvent(TRACKABLE_EVENT.OPTIONS, 'pause', 'true');
        this.game_pause();
    }

    /**
     * @for GameController
     * @method game_paused
     * @return {boolean}
     */
    game_paused() {
        return !this.game.focused || TimeKeeper.isPaused;
    }

    /**
     * @for GameController
     * @method game_speedup
     * @return {number}
     */
    game_speedup() {
        return !this.game_paused() ? TimeKeeper.simulationRate : 0;
    }

    /**
     * @for GameController
     * @method game_timeout
     * @param func {function} called when timeout is triggered
     * @param delay {number} in seconds
     * @param that
     * @param data
     * @return {array} gameTimeout
     */
    game_timeout(functionToCall, delay, that, data) {
        const timerDelay = TimeKeeper.accumulatedDeltaTime + delay;
        const gameTimeout = [functionToCall, timerDelay, data, delay, false, that];

        this.game.timeouts.push(gameTimeout);

        return gameTimeout;
    }

    /**
     * @for GameController
     * @method game_interval
     * @param func {function} called when timeout is triggered
     * @param delay {number} in seconds
     * @param that
     * @param data
     * @return {array} to
     */
    game_interval(func, delay, that, data) {
        const to = [func, TimeKeeper.accumulatedDeltaTime + delay, data, delay, true, that];

        this.game.timeouts.push(to);

        return to;
    }

    /**
     * @for GameController
     * @method game_clear_timeout
     * @param gameTimeout
     */
    game_clear_timeout(gameTimeout) {
        this.game.timeouts.splice(this.game.timeouts.indexOf(gameTimeout), 1);
    }

    /**
     * Destroy all current timers
     *
     * Used when changing airports. any timer is only valid
     * for a specific airport.
     *
     * @for GameController
     * @method destroyTimers
     */
    destroyTimers() {
        this.game.timeouts = [];
    }

    /**
     * @for GameController
     * @method game_updateScore
     * @param score {number}
     */
    game_updateScore() {
        if (this.game.score === this.game.last_score) {
            return;
        }

        const $scoreElement = $(SELECTORS.DOM_SELECTORS.SCORE);

        $scoreElement.text(round(this.game.score));

        // TODO: wait, what? Why not just < 0?
        if (this.game.score < -0.51) {
            $scoreElement.addClass(SELECTORS.CLASSNAMES.NEGATIVE);
        } else {
            $scoreElement.removeClass(SELECTORS.CLASSNAMES.NEGATIVE);
        }

        this.game.last_score = this.game.score;
    }

    /**
     * @for GameController
     * @method update_pre
     */
    update_pre() {
        const $htmlElement = $('html');

        if (!this.game_paused() && $htmlElement.hasClass(SELECTORS.CLASSNAMES.PAUSED)) {
            $htmlElement.removeClass(SELECTORS.CLASSNAMES.PAUSED);
        }

        this.updateTimers();
    }

    /**
     * @for GameController
     * @method updateTimers
     */
    updateTimers() {
        const currentGameTime = TimeKeeper.accumulatedDeltaTime;

        for (let i = this.game.timeouts.length - 1; i >= 0; i--) {
            let willRemoveTimerFromList = false;
            const timeout = this.game.timeouts[i];
            const callback = timeout[0];
            const delayFireTime = timeout[1];
            const callbackArguments = timeout[2];
            const delayInterval = timeout[3];
            const shouldRepeat = timeout[4];

            if (currentGameTime > delayFireTime) {
                callback.call(timeout[5], callbackArguments);
                willRemoveTimerFromList = true;

                if (shouldRepeat) {
<<<<<<< HEAD
                    timeout[1] += delayInterval;
=======
                    timeout[1] = delayFireTime + delayInterval;
>>>>>>> 847bb918
                    willRemoveTimerFromList = false;
                }
            }

            if (willRemoveTimerFromList) {
                this.game.timeouts.splice(i, 1);
                i -= 1;
            }
        }
    }

    /**
     * @for GameController
     * @method complete
     */
    complete() {
        TimeKeeper.setPause(false);
    }

    /**
     * Facade for `game.option.get`
     *
     * Allows for classes that import the `GameController` single-level
     * access to any game option value
     *
     * @for GameController
     * @method getGameOption
     * @param optionName {string}
     * @return {string}
     */
    getGameOption(optionName) {
        return this.game.option.getOptionByName(optionName);
    }

    // TODO: This probably does not belong in the GameController.
    /**
     * Get the current `PROJECTED_TRACK_LINE_LENGTH` value and return a number.
     *
     * Used by the `CanvasController` to get a number value (this will be stored as a string
     * due to existing api) that can be used when drawing the PTL for each aircraft.
     *
     * @for GameController
     * @method getPtlLength
     * @return {number}
     */
    getPtlLength() {
        let userSettingsPtlLength = this.getGameOption(GAME_OPTION_NAMES.PROJECTED_TRACK_LINE_LENGTH);

        if (userSettingsPtlLength === 'from-theme') {
            userSettingsPtlLength = this.theme.RADAR_TARGET.PROJECTED_TRACK_LINE_LENGTH;
        }

        return parseFloat(userSettingsPtlLength);
    }

    /**
     * Check whether or not the trailing distance separator should be drawn.
     *
     * Used by the `CanvasController` to determine whether or not to proceed with
     * `canvas_draw_separation_indicator`.
     *
     * @for GameController
     * @method shouldUseTrailingSeparationIndicator
     * @param aircraft {AircraftModel}
     * @return {boolean}
     */
    shouldUseTrailingSeparationIndicator(aircraft) {
        const userSettingsValue = this.getGameOption(GAME_OPTION_NAMES.DRAW_ILS_DISTANCE_SEPARATOR);
        let isIndicatorEnabled = userSettingsValue === 'yes';

        if (userSettingsValue === 'from-theme') {
            isIndicatorEnabled = this.theme.RADAR_TARGET.TRAILING_SEPARATION_INDICATOR_ENABLED;
        }

        return isIndicatorEnabled && aircraft.isArrival();
    }

    /**
     * @for GameController
     * @method _onWindowBlur
     * @param event {UIEvent}
     * @private
     */
    _onWindowBlur(event) {
        this.game.focused = false;
        // resetting back to 1 here so when focus returns, we can reliably reset
        // `#game.delta` to 0 to prevent jumpiness
        TimeKeeper.updateSimulationRate(1);
        TimeKeeper.setPause(true);
    }

    /**
     * @for GameController
     * @method _onWindowFocus
     * @param event {UIEvent}
     * @private
     */
    _onWindowFocus(event) {
        this.game.focused = true;

        TimeKeeper.setPause(false);
    }


    // TODO: Upon removal of `this.getPtlLength()`, this will no longer be needed
    /**
     * Change theme to the specified name
     *
     * This should ONLY be called through the EventBus during a `SET_THEME` event,
     * thus ensuring that the same theme is always in use by all app components.
     *
     * This method must remain an arrow function in order to preserve the scope
     * of `this`, since it is being invoked by an EventBus callback.
     *
     * @for GameController
     * @method _setTheme
     * @param themeName {string}
     */
    _setTheme = (themeName) => {
        if (!_has(THEME, themeName)) {
            console.error(`Expected valid theme to change to, but received '${themeName}'`);

            return;
        }

        this.theme = THEME[themeName];
    };
}

export default new GameController();<|MERGE_RESOLUTION|>--- conflicted
+++ resolved
@@ -480,11 +480,7 @@
                 willRemoveTimerFromList = true;
 
                 if (shouldRepeat) {
-<<<<<<< HEAD
-                    timeout[1] += delayInterval;
-=======
                     timeout[1] = delayFireTime + delayInterval;
->>>>>>> 847bb918
                     willRemoveTimerFromList = false;
                 }
             }
