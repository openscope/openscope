import { EVENT } from './eventNames';

/* eslint-disable max-len, import/prefer-default-export */
/**
 * Name enumeration of available game options
 *
 * @property GAME_OPTION_NAMES
 * @type {Object}
 * @final
 */
export const GAME_OPTION_NAMES = {
    THEME: 'theme',
    CONTROL_METHOD: 'controlMethod',
    PROJECTED_TRACK_LINE_LENGTH: 'ptlLength',
    DRAW_PROJECTED_PATHS: 'drawProjectedPaths',
    SOFT_CEILING: 'softCeiling',
<<<<<<< HEAD
    INCLUDE_WIP_AIRPORTS: 'includeWipAirports',
    DRAW_ILS_DISTANCE_SEPARATOR: 'drawIlsDistanceSeparator',
    RADAR_UPDATE_DELAY: 'radarUpdateDelay'
=======
    DRAW_ILS_DISTANCE_SEPARATOR: 'drawIlsDistanceSeparator',
    MOUSE_CLICK_DRAG: 'mouseClickDrag',
    RANGE_RINGS: 'rangeRings'
>>>>>>> 07c26d3e
};

/**
 * User options
 *
 * These options are presented in a modal and are stored in localStorage
 *
 * @property GAME_OPTION_VALUES
 * @type {array<object>}
 * @final
 */
export const GAME_OPTION_VALUES = [
    {
        name: GAME_OPTION_NAMES.THEME,
        defaultValue: 'DEFAULT',
        description: 'Scope Theme',
        type: 'select',
        onChangeEventHandler: EVENT.SET_THEME,
        optionList: [
            {
                displayLabel: 'Classic',
                value: 'CLASSIC'
            },
            {
                displayLabel: 'Default',
                value: 'DEFAULT'
            }
        ]
    },
    {
        name: GAME_OPTION_NAMES.CONTROL_METHOD,
        defaultValue: 'classic',
        description: 'Control Method',
        type: 'select',
        onChangeEventHandler: null,
        optionList: [
            {
                displayLabel: 'Classic',
                value: 'classic'
            },
            {
                displayLabel: 'Arrow Keys',
                value: 'arrows'
            }
        ]
    },
    {
        name: GAME_OPTION_NAMES.DRAW_ILS_DISTANCE_SEPARATOR,
        defaultValue: 'from-theme',
        description: 'Show trailing separation indicator on ILS',
        help: 'Draw a trailing indicator 2.5 NM (4.6km) behind landing aircraft to help with traffic spacing',
        type: 'select',
        onChangeEventHandler: null,
        optionList: [
            {
                displayLabel: 'From Theme',
                value: 'from-theme'
            },
            {
                displayLabel: 'Yes',
                value: 'yes'
            },
            {
                displayLabel: 'No',
                value: 'no'
            }
        ]
    },
    {
        name: GAME_OPTION_NAMES.PROJECTED_TRACK_LINE_LENGTH,
        defaultValue: 'from-theme',
        description: 'Projected Track Line (PTL)',
        type: 'select',
        onChangeEventHandler: null,
        optionList: [
            {
                displayLabel: 'From Theme',
                value: 'from-theme'
            },
            {
                displayLabel: 'Off',
                value: 0
            },
            {
                displayLabel: '30sec',
                value: 0.5
            },
            {
                displayLabel: '1min',
                value: 1
            },
            {
                displayLabel: '2min',
                value: 2
            }
        ]
    },
    {
        name: GAME_OPTION_NAMES.DRAW_PROJECTED_PATHS,
        defaultValue: 'selected',
        description: 'Draw aircraft projected path',
        type: 'select',
        onChangeEventHandler: null,
        optionList: [
            {
                displayLabel: 'Always',
                value: 'always'
            },
            {
                displayLabel: 'Selected',
                value: 'selected'
            },
            {
                displayLabel: 'Never',
                value: 'never'
            }
        ]
    },
    {
        name: GAME_OPTION_NAMES.SOFT_CEILING,
        defaultValue: 'yes',
        description: 'Allow departures via climb',
        help: 'Normally aircraft departs the airspace by flying beyond the horizontal bounds.  If set to yes, aircraft may also depart the airspace by climbing above it.',
        type: 'select',
        onChangeEventHandler: null,
        optionList: [
            {
                displayLabel: 'Yes',
                value: 'yes'
            },
            {
                displayLabel: 'No',
                value: 'no'
            }
        ]
    },
    {
        name: GAME_OPTION_NAMES.RANGE_RINGS,
        defaultValue: 'default',
        description: 'Range rings',
        help: 'Radius of range rings, in nautical miles',
        type: 'select',
        onChangeEventHandler: EVENT.RANGE_RINGS_CHANGE,
        optionList: [
            {
                displayLabel: 'Default',
                value: 'default'
            },
            {
                displayLabel: 'Off',
                value: 'off'
            },
            {
                displayLabel: '1 nm',
                value: 1
            },
            {
                displayLabel: '2 nm',
                value: 2
            },
            {
                displayLabel: '5 nm',
                value: 5
            },
            {
                displayLabel: '10 nm',
                value: 10
            },
            {
                displayLabel: '15 nm',
                value: 15
            },
            {
                displayLabel: '20 nm',
                value: 20
            }
        ]
    },
    {
        name: GAME_OPTION_NAMES.RADAR_UPDATE_DELAY,
        defaultValue: 4.5,
        description: 'Delay Radar Screen Updates',
        help: 'Sets how long the radar screen should wait to refresh.',
        type: 'select',
        onChangeEventHandler: null,
        optionList: [
            {
                displayLabel: '1sec',
                value: 1
            },
            {
                displayLabel: '2sec',
                value: 2
            },
            {
                displayLabel: '3sec',
                value: 3
            },
            {
                displayLabel: '4.5sec',
                value: 4.5
            },
            {
                displayLabel: '5sec',
                value: 5
            }
        ]
    }
];<|MERGE_RESOLUTION|>--- conflicted
+++ resolved
@@ -14,15 +14,10 @@
     PROJECTED_TRACK_LINE_LENGTH: 'ptlLength',
     DRAW_PROJECTED_PATHS: 'drawProjectedPaths',
     SOFT_CEILING: 'softCeiling',
-<<<<<<< HEAD
-    INCLUDE_WIP_AIRPORTS: 'includeWipAirports',
-    DRAW_ILS_DISTANCE_SEPARATOR: 'drawIlsDistanceSeparator',
-    RADAR_UPDATE_DELAY: 'radarUpdateDelay'
-=======
     DRAW_ILS_DISTANCE_SEPARATOR: 'drawIlsDistanceSeparator',
     MOUSE_CLICK_DRAG: 'mouseClickDrag',
-    RANGE_RINGS: 'rangeRings'
->>>>>>> 07c26d3e
+    RANGE_RINGS: 'rangeRings',
+    RADAR_UPDATE_DELAY: 'radarUpdateDelay'
 };
 
 /**
