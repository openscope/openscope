--- conflicted
+++ resolved
@@ -7,18 +7,8 @@
 import { STORAGE_KEY } from '../constants/storageKeys';
 
 /**
-<<<<<<< HEAD
-=======
- * @property DEFAULT_AIRPORT_ICAO
- * @type {string}
- * @final
- */
-const DEFAULT_AIRPORT_ICAO = 'ksfo';
-
-/**
  * Responsible for maintaining references to all the available airports
  *
->>>>>>> 920358df
  * @class AirportController
  */
 class AirportController {
