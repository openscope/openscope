/* eslint-disable max-len */
import $ from 'jquery';
import _isEmpty from 'lodash/isEmpty';
import _isNil from 'lodash/isNil';
import ContentQueue from './contentQueue/ContentQueue';
import LoadingView from './LoadingView';
import AirportController from './airport/AirportController';
import NavigationLibrary from './navigationLibrary/NavigationLibrary';
import AircraftController from './aircraft/AircraftController';
import AirlineController from './airline/AirlineController';
import SpawnPatternCollection from './trafficGenerator/SpawnPatternCollection';
import SpawnScheduler from './trafficGenerator/SpawnScheduler';
import GameController from './game/GameController';
import TutorialView from './tutorial/TutorialView';
import AircraftCommander from './aircraft/AircraftCommander';
import InputController from './InputController';
import UiController from './UiController';
import CanvasController from './canvas/CanvasController';
import GameClockView from './game/GameClockView';
import { speech_init } from './speech';
import { time, calculateDeltaTime } from './utilities/timeHelpers';
import { SELECTORS } from './constants/selectors';
import { LOG } from './constants/logLevel';

window.zlsa = {};
window.zlsa.atc = {};
const prop = {};

// IIEFs are pulled in here to add functions to the global space.
//
// This will need to be re-worked, and current global functions should be exported and
// imported as needed in each file.
require('./util');

// saved as this.prop.version and this.prop.version_string
<<<<<<< HEAD
const VERSION = [4, 1, 0];
=======
const VERSION = [4, 1, 1];
>>>>>>> 4ab747df

// are you using a main loop? (you must call update() afterward disable/re-enable)
let UPDATE = true;

// the framerate is updated this often (seconds)
const FRAME_DELAY = 1;

// is this a release build?
const RELEASE = false;

/**
 * @class App
 */
export default class App {
    /**
     * @for App
     * @constructor
     * @param $element {HTML Element|null}
     * @param airportLoadList {array<object>}  List of airports to load
     * @param initialAirportToLoad {string}    ICAO id of the initial airport. may be the default or a stored airport
     */
    constructor(element, airportLoadList, initialAirportToLoad) {
        /**
         * Root DOM element.
         *
         * @property $element
         * @type {jQuery|HTML Element}
         * @default body
         */
        this.$element = $(element);
        this.loadingView = null;
        this.contentQueue = null;
        this.airlineCollection = null;
        this.airportController = null;
        this.tutorialView = null;
        this.aircraftCommander = null;
        this.inputController = null;
        this.uiController = null;
        this.canvasController = null;

        window.prop = prop;

        this.prop = prop;
        this.prop.complete = false;
        this.prop.temp = 'nothing here';
        this.prop.version = VERSION;
        this.prop.version_string = `v${VERSION.join('.')}`;
        this.prop.time = {};
        this.prop.time.start = time();
        this.prop.time.frames = 0;
        this.prop.time.frame = {};
        this.prop.time.frame.start = time();
        this.prop.time.frame.delay = FRAME_DELAY;
        this.prop.time.frame.count = 0;
        this.prop.time.frame.last = time();
        this.prop.time.frame.delta = 0;
        this.prop.time.fps = 0;
        this.prop.log = LOG.DEBUG;
        this.prop.loaded = false;

        if (RELEASE) {
            this.prop.log = LOG.WARNING;
        }

        return this.initiateDataLoad(airportLoadList, initialAirportToLoad);
    }

    /**
     * Lifecycle method. Should be called only once on initialization.
     *
     * Used to load an initial data set from several sources.
     *
     * @for App
     * @method setupChildren
     * @param airportLoadList {array<object>}  List of airports to load
     */
    initiateDataLoad(airportLoadList, initialAirportToLoad) {
        // This is provides a way to get async data from several sources in the app before anything else runs
        // FIXME: this is wrong. move this and make it less bad!
        $.when(
            $.ajax(`assets/airports/${initialAirportToLoad.toLowerCase()}.json`),
            $.ajax('assets/airlines/airlines.json'),
            $.ajax('assets/aircraft/aircraft.json')
        )
            .done((airportResponse, airlineResponse, aircraftResponse) => {
                this.setupChildren(
                    airportLoadList,
                    airportResponse[0],
                    airlineResponse[0].airlines,
                    aircraftResponse[0].aircraft
                );
                this.enable();
            })
            .fail((jqXHR, textStatus, errorThrown) => {
                console.error(textStatus);
            });

        return this;
    }

    /**
     * Callback for a successful data load
     *
     * An first load of data occurs on startup where we load the initial airport, airline definitions and
     * aircraft definitiions. this method is called onComplete of that data load and is used to
     * instantiate various classes with the loaded data.
     *
     * This method should run only on initial load of the app.
     *
     * @for App
     * @method setupChildren
     * @param airportLoadList {array}         List of all airports
     * @param initialAirportData {object}     Airport json for the initial airport, could be default or stored airport
     * @param airlineList {array}             List of all Airline definitions
     * @param aircraftTypeDefinitionList {array}  List of all Aircraft definitions
     */
    setupChildren(airportLoadList, initialAirportData, airlineList, aircraftTypeDefinitionList) {
        // FIXME: this entire method needs to be re-written. this is a temporary implemenation used to
        // get things working in a more cohesive manner. soon, all this instantiation should happen
        // in a different class and the window methods should disappear.
        zlsa.atc.loadAsset = (options) => this.contentQueue.add(options);

        this.loadingView = new LoadingView();
        this.contentQueue = new ContentQueue(this.loadingView);
        this.gameController = new GameController(this.getDeltaTime);
        // FIXME: Temporary
        window.gameController = this.gameController;

        this.navigationLibrary = new NavigationLibrary(initialAirportData);
        this.airportController = new AirportController(initialAirportData, airportLoadList, this.updateRun, this.onAirportChange, this.navigationLibrary);
        // FIXME: Temporary
        window.airportController = this.airportController;

        this.airlineController = new AirlineController(airlineList);
        this.aircraftController = new AircraftController(aircraftTypeDefinitionList, this.airlineController, this.navigationLibrary);
        // FIXME: Temporary
        window.aircraftController = this.aircraftController;

        this.spawnPatternCollection = new SpawnPatternCollection(initialAirportData, this.navigationLibrary, this.airportController);
        this.spawnScheduler = new SpawnScheduler(this.spawnPatternCollection, this.aircraftController, this.gameController);

        this.canvasController = new CanvasController(this.$element, this.navigationLibrary);
        this.tutorialView = new TutorialView(this.$element);
        this.uiController = new UiController(this.$element);
        this.aircraftCommander = new AircraftCommander(this.airportController, this.navigationLibrary, this.gameController, this.uiController);
        this.inputController = new InputController(this.$element, this.aircraftCommander);
        this.gameClockView = new GameClockView(this.$element);

        this.updateViewControls();
    }

    /**
     * Lifecycle method. Should be called only once on initialization.
     *
     * Used to fire off `init` and `init_pre` methods and also start the game loop
     *
     * @for App
     * @method enable
     */
    enable() {
        // TEMPORARY!
        // these instances are attached to the window here as an intermediate step away from global functions.
        // this allows for any module file to call window.{module}.{method} and will make the transition to
        // explicit instance parameters easier.
        // window.airlineController = this.airlineController;
        window.tutorialView = this.tutorialView;
        window.inputController = this.inputController;
        window.uiController = this.uiController;
        // window.canvasController = this.canvasController;

        log(`Version ${this.prop.version_string}`);

        return this.init_pre()
                   .init()
                   .done();
    }

    /**
     * @for App
     * @method disable
     */
    disable() {
        return this.destroy();
    }

    /**
     * Tear down the application
     *
     * Should never be called directly, only cia `this.disable()`
     *
     * @for App
     * @method destroy
     */
    destroy() {
        this.$element = null;
        this.contentQueue = null;
        this.loadingView = null;
        this.airlineCollection = null;
        this.airportController = null;
        this.gameController = null;
        this.tutorialView = null;
        this.aircraftCommander = null;
        this.inputController = null;
        this.uiController = null;
        this.canvasController = null;

        return this;
    }

    // === CALLBACKS (all optional and do not need to be defined) ===
    // INIT:
    // module_init_pre()
    // module_init()
    // module_init_post()

    // module_done()
    // -- wait until all async has finished (could take a long time)
    // module_ready()
    // -- wait until first frame is ready (only triggered if UPDATE == true)
    // module_complete()

    // UPDATE:
    // module_update_pre()
    // module_update()
    // module_update_post()

    // RESIZE (called at least once during init and whenever page changes size)
    // module_resize()

    /**
     * @for App
     * @method init_pre
     */
    init_pre() {
        this.tutorialView.tutorial_init_pre();
        this.gameController.init_pre();
        this.inputController.input_init_pre();
        this.canvasController.canvas_init_pre();
        this.uiController.ui_init_pre();

        return this;
    }

    /**
     * @for App
     * @method init
     */
    init() {
        speech_init();

        this.canvasController.canvas_init();
        this.uiController.ui_init();

        return this;
    }

    /**
     * @for App
     * @method init_post
     */
    init_post() {
        return this;
    }

    /**
     * @for App
     * @method done
     */
    done() {
        $(window).resize(this.resize);
        this.resize();

        this.prop.loaded = true;

        this.ready();

        if (UPDATE) {
            requestAnimationFrame(() => this.update());
        }


        return this;
    }

    /**
     * @for App
     * @method ready
     */
    ready() {
        return this;
    }

    /**
     * @for App
     * @method resize
     */
    resize = () => {
        this.canvasController.canvas_resize();
    };

    /**
     * @for App
     * @method complete
     */
    complete() {
        this.gameController.complete();
        this.canvasController.canvas_complete();
        this.uiController.ui_complete();

        return this;
    }

    /**
     * @for App
     * @method updatePre
     */
    updatePre() {
        this.gameController.update_pre();

        return this;
    }

    /**
     * @for App
     * @method updatePost
     */
    updatePost() {
        this.canvasController.canvas_update_post();

        return this;
    }

    /**
     * @for App
     * @method update
     */
    update() {
        if (!this.prop.complete) {
            this.complete();
            this.loadingView.complete();

            this.prop.complete = true;
        }

        if (!UPDATE) {
            return this;
        }

        requestAnimationFrame(() => this.update());

        this.updatePre();
        this.aircraftController.aircraft_update();
        this.updatePost();
        this.incrementFrame();
        this.gameClockView.update();

        return this;
    }

    /**
     * @for App
     * @method incrementFrame
     */
    incrementFrame() {
        const currentTime = time();
        const elapsed = currentTime - this.prop.time.frame.start;

        this.prop.time.frames += 1;
        this.prop.time.frame.count += 1;

        if (elapsed > this.prop.time.frame.delay) {
            this.prop.time.fps = this.prop.time.frame.count / elapsed;
            this.prop.time.frame.count = 0;
            this.prop.time.frame.start = currentTime;
        }

        this.prop.time.frame.delta = calculateDeltaTime(this.prop.time.frame.last);
        this.prop.time.frame.last = currentTime;
    }

    /**
     * @for App
     * @method getDeltaTime
     * @return {number}
     */
    getDeltaTime = () => {
        return this.prop.time.frame.delta;
    };

    /**
     * @for App
     * @method updateRun
     * @param shouldUpdate {boolean}
     */
    updateRun = (shouldUpdate) => {
        if (!UPDATE && shouldUpdate) {
            requestAnimationFrame(() => this.update());
        }

        UPDATE = shouldUpdate;
    };

    /**
     * onChange callback fired from within the `AirportModel` when an airport is changed.
     *
     * When an airport changes various classes need to clear and reset internal properties for
     * the new airport. this callback provides a way to orchestrate all that and send the classes
     * new data.
     *
     * This method will not run on initial load.
     *
     * @for App
     * @method onAirportChange
     * @param nextAirportJson {object}  response or cached object from airport json
     */
    onAirportChange = (nextAirportJson) => {
        if (!this.airportController.airport.current) {
            // if `current` is null, then this is the initial load and we dont need to reset andything
            return;
        }

        this.navigationLibrary.reset();
        this.airlineController.reset();
        this.aircraftController.aircraft_remove_all();
        this.spawnPatternCollection.reset();
        this.gameController.destroyTimers();
        this.spawnScheduler = null;

        this.navigationLibrary.init(nextAirportJson);
        this.spawnPatternCollection.init(nextAirportJson, this.navigationLibrary, this.airportController);
        this.spawnScheduler = new SpawnScheduler(this.spawnPatternCollection, this.aircraftController, this.gameController);

        this.updateViewControls();
    };

    // FIXME: this should live in a view class somewhere. temporary inclusion here to prevent tests from failing
    // due to jQuery and because this does not belong in the `AirportModel`
    /**
     * Update visibility of icons at the bottom of the view that allow toggling of
     * certain view elements.
     *
     * Abstrcated from `AirportModel`
     *
     * @for App
     * @method updateViewControls
     */
    updateViewControls() {
        const { current: airport } = this.airportController;

        this.canvasController.canvas.draw_labels = true;
        this.canvasController.canvas.dirty = true;

        $(SELECTORS.DOM_SELECTORS.TOGGLE_LABELS).toggle(!_isEmpty(airport.maps));
        $(SELECTORS.DOM_SELECTORS.TOGGLE_RESTRICTED_AREAS).toggle((airport.restricted_areas || []).length > 0);
        $(SELECTORS.DOM_SELECTORS.TOGGLE_SIDS).toggle(!_isNil(this.navigationLibrary.sidCollection));
        $(SELECTORS.DOM_SELECTORS.TOGGLE_TERRAIN).toggle(airport.data.has_terrain);
    }
}<|MERGE_RESOLUTION|>--- conflicted
+++ resolved
@@ -33,11 +33,7 @@
 require('./util');
 
 // saved as this.prop.version and this.prop.version_string
-<<<<<<< HEAD
-const VERSION = [4, 1, 0];
-=======
 const VERSION = [4, 1, 1];
->>>>>>> 4ab747df
 
 // are you using a main loop? (you must call update() afterward disable/re-enable)
 let UPDATE = true;
