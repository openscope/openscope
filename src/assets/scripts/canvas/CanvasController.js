--- conflicted
+++ resolved
@@ -1012,13 +1012,8 @@
         for (let i = 0; i < 60; i++) {
             twin.update();
 
-<<<<<<< HEAD
-            ils_locked = twin.fms.currentWaypoint.runway &&
-                twin.category === FLIGHT_MODES.ARRIVAL &&
-=======
             ils_locked = twin.isPrecisionGuided() &&
                 twin.category === FLIGHT_CATEGORY.ARRIVAL &&
->>>>>>> 461e085f
                 twin.mode === FLIGHT_MODES.LANDING;
 
             future_track.push([twin.position[0], twin.position[1], ils_locked]);
